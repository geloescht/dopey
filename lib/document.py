--- conflicted
+++ resolved
@@ -44,17 +44,11 @@
     #   or discarded as empty before any other action is possible.
     #   (split_stroke)
 
-<<<<<<< HEAD
-    def __init__(self):
-        self.brush = brush.Brush()
-        self.ani = animation.Animation(self)
-=======
     def __init__(self, brushinfo=None):
         if not brushinfo:
             brushinfo = brush.BrushInfo()
             brushinfo.load_defaults()
         self.brush = brush.Brush(brushinfo)
->>>>>>> 962af143
         self.stroke = None
         self.canvas_observers = []
         self.stroke_observers = [] # callback arguments: stroke, brush (brush is a temporary read-only convenience object)
@@ -67,6 +61,8 @@
         # Used by move_frame() to accumulate values
         self._frame_dx = 0.0
         self._frame_dy = 0.0
+
+        self.ani = animation.Animation(self)
         
     def get_frame(self):
         return self._frame
