# -*- coding: utf-8 -*-
#
# This file is part of MyPaint.
# Copyright (C) 2007-2010 by Martin Renold <martinxyz@gmx.ch>
#
# This program is free software; you can redistribute it and/or modify
# it under the terms of the GNU General Public License as published by
# the Free Software Foundation; either version 2 of the License, or
# (at your option) any later version.

import os, math
from warnings import warn

import pygtkcompat
import gobject
import gtk
from gtk import gdk
from gettext import gettext as _

import lib.document
from lib import command, helpers, layer, tiledsurface
import tileddrawwidget, stategroup
from brushmanager import ManagedBrush
import dialogs
import canvasevent
import colorpicker   # purely for registration
import linemode

<<<<<<< HEAD
import animation

class Document(object):
    def __init__(self, app):
        self.app = app
        self.model = lib.document.Document(self.app.brush)
        self.ani = animation.Animation(self)
=======

class CanvasController (object):
    """Minimal canvas controller using a stack of modes.

    Basic CanvasController objects can be set up to handle scroll events like
    zooming or rotation only, pointer events like drawing only, or both.

    The actual interpretation of each event is delegated to the top item on the
    controller's modes stack: see `gui.canvasevent.CanvasInteractionMode` for
    details. Simpler modes may assume the basic CanvasController interface,
    more complex ones may require the full Document interface.

    """

    # NOTE: if muliple views of a single model are required, this interface
    # will have to be revised.


    def __init__(self, tdw):
        """Initialize.

        :param tdw: The view widget to attach handlers onto.
        :type tdw: gui.tileddrawwidget.TiledDrawWidget

        """
        object.__init__(self)
        self.tdw = tdw     #: the TiledDrawWidget being controlled.
        self.modes = canvasevent.ModeStack(self)  #: stack of delegates


    def init_pointer_events(self):
        """Establish TDW event listeners for pointer button presses & drags.
        """
        self.tdw.connect("button-press-event", self.button_press_cb)
        self.tdw.connect("motion-notify-event", self.motion_notify_cb)
        self.tdw.connect("button-release-event", self.button_release_cb)


    def init_scroll_events(self):
        """Establish TDW event listeners for scroll-wheel actions.
        """
        self.tdw.connect("scroll-event", self.scroll_cb)
        self.tdw.add_events(gdk.SCROLL_MASK)


    def button_press_cb(self, tdw, event):
        """Delegates a ``button-press-event`` to the top mode in the stack.
        """
        result = self.modes.top.button_press_cb(tdw, event)
        self.__update_last_event_info(tdw, event)
        return result


    def button_release_cb(self, tdw, event):
        """Delegates a ``button-release-event`` to the top mode in the stack.
        """
        result = self.modes.top.button_release_cb(tdw, event)
        self.__update_last_event_info(tdw, event)
        return result


    def motion_notify_cb(self, tdw, event):
        """Delegates a ``motion-notify-event`` to the top mode in the stack.
        """
        result = self.modes.top.motion_notify_cb(tdw, event)
        self.__update_last_event_info(tdw, event)
        return result


    def scroll_cb(self, tdw, event):
        """Delegates a ``scroll-event`` to the top mode in the stack.
        """
        result = self.modes.top.scroll_cb(tdw, event)
        self.__update_last_event_info(tdw, event)
        return result


    def __update_last_event_info(self, tdw, event):
        # Update the stored details of the last event delegated.
        tdw.__last_event_x = event.x
        tdw.__last_event_y = event.y
        tdw.__last_event_time = event.time


    def get_last_event_info(self, tdw):
        """Get details of the last event delegated to a mode in the stack.

        :rtype tuple: ``(time, x, y)``

        """
        t, x, y = 0, None, None
        try:
            t = tdw.__last_event_time
            x = tdw.__last_event_x
            y = tdw.__last_event_y
        except AttributeError:
            pass
        return (t, x, y)



class Document (CanvasController):
    """Manipulation of a loaded document via the the GUI.

    A `gui.Document` is something like a Controller in the MVC sense: it
    translates GtkAction activations and keypresses for changing the view into
    View (`gui.tileddrawwidget`) manipulations. It is also responsible for
    directly manipulating the Model (`lib.document`) in response to actions
    and keypresses, for example manipulating the layer stack.

    Some per-application state can be manipulated through this object too: for
    example the drawing brush which is owned by the main application
    singleton.

    """

    # Layers have this attr set temporarily if they don't have a name yet
    _NONAME_LAYER_REFNUM_ATTR = "_document_noname_ref_number"

    #: Rotation step amount for single-shot commands.
    #: Allows easy and quick rotation to 45/90/180 degrees.
    ROTATION_STEP = 2*math.pi/16

    # Constants for rotating and zooming by increments
    ROTATE_ANTICLOCKWISE = 4  #: Rotation step direction: RotateLeft
    ROTATE_CLOCKWISE = 8   #: Rotation step direction: RotateRight
    ZOOM_INWARDS = 16  #: Zoom step direction: into the canvas
    ZOOM_OUTWARDS = 32  #: Zoom step direction: out of the canvas

    # Step zoom and rotations can happen at specified locations, or these.
    CENTER_ON_VIEWPORT = 1  #: Zoom or rotate at the canvas center
    CENTER_ON_POINTER = 2  #: Zoom/rotate at the last observed pointer pos

    # Constants for panning (movement) by increments
    PAN_STEP = 0.2 #: Stepwise panning amount: proportion of the canvas size
    PAN_LEFT = 1   #: Stepwise panning direction: left
    PAN_RIGHT = 2   #: Stepwise panning direction: right
    PAN_UP = 3   #: Stepwise panning direction: up
    PAN_DOWN = 4   #: Stepwise panning direction: down


    def __init__(self, app, leader=None):
        self.app = app
        self.model = lib.document.Document(self.app.brush)
        tdw = tileddrawwidget.TiledDrawWidget(self.app, self.model)
        CanvasController.__init__(self, tdw)
        self.modes.observers.append(self.mode_stack_changed_cb)

        # Pass on certain actions to other gui.documents.
        self.followers = []
>>>>>>> 5be6d448

        self.model.frame_observers.append(self.frame_changed_cb)
        self.model.symmetry_observers.append(self.update_symmetry_toolitem)

        # Deferred until after the app starts (runs in the first idle-
        # processing phase) as a workaround for https://gna.org/bugs/?14372
        # ([Windows] crash when moving the pen during startup)
        gobject.idle_add(self.init_pointer_events)
        gobject.idle_add(self.init_scroll_events)

        # Input stroke observers
        self.input_stroke_ended_observers = []
        """Callbacks interested in the end of an input stroke.

        Observers are called with the GTK event as their only argument. This
        is a good place to listen for "just painted something" events in some
        cases; app.brush will contain everything needed about the input stroke
        which is ending.

        An input stroke is a single button-down, move, button-up
        action. This sort of stroke is not the same as a brush engine
        stroke (see ``lib.document``). It is possible that the visible
        stroke starts earlier and ends later, depending on how the
        operating system maps pressure to button up/down events.
        """

        self.input_stroke_started_observers = []
        """See `self.input_stroke_ended_observers`"""

        # FIXME: hack, to be removed
        fname = os.path.join(self.app.datapath, 'backgrounds', '03_check1.png')
        pixbuf = gdk.pixbuf_new_from_file(fname)
        self.tdw.neutral_background_pixbuf = tiledsurface.Background(helpers.gdkpixbuf2numpy(pixbuf))

        self.zoomlevel_values = [1.0/16, 1.0/8, 2.0/11, 0.25, 1.0/3, 0.50, 2.0/3,  # micro
                                 1.0, 1.5, 2.0, 3.0, 4.0, 5.5, 8.0,        # normal
                                 11.0, 16.0, 23.0, 32.0, 45.0, 64.0]       # macro

        default_zoom = self.app.preferences['view.default_zoom']
        self.tdw.scale = default_zoom
        self.tdw.zoom_min = min(self.zoomlevel_values)
        self.tdw.zoom_max = max(self.zoomlevel_values)

        # Device-specific brushes: save at end of stroke
        self.input_stroke_ended_observers.append(self.input_stroke_ended_cb)

        self.init_stategroups()
        if leader is not None:
            # This is a side controller (e.g. the scratchpad) which plays
            # follow-the- leader for some events.
            assert isinstance(leader, Document)
            leader.followers.append(self)
            self.action_group = leader.action_group # hack, but needed by tdw
        else:
            # This doc owns the Actions which are (sometimes) passed on to
            # followers to perform. It's model is also the main 'document'
            # being worked on by the user.
            self.init_actions()
            self.init_context_actions()
            for action in self.action_group.list_actions():
                self.app.kbm.takeover_action(action)
            for action in self.modes_action_group.list_actions():
                self.app.kbm.takeover_action(action)
            self.init_extra_keys()

            toggle_action = self.app.builder.get_object('ContextRestoreColor')
            toggle_action.set_active(self.app.preferences['misc.context_restores_color'])

        #: Saved transformation to allow FitView to be toggled.
        self.saved_view = None

        #: Viewport change/manipulation observers.
        self.view_changed_observers = []
        self.view_changed_observers.append(self._view_changed_cb)
        self._view_changed_notification_srcid = None
        do_notify = lambda *a: self.notify_view_changed()
        self.tdw.connect_after("size-allocate", do_notify)


    def init_actions(self):
<<<<<<< HEAD
        # name, stock id, label, accelerator, tooltip, callback
        actions = [
            ('Undo',               gtk.STOCK_UNDO, _('Undo'), 'Z', None, self.undo_cb),
            ('Redo',               gtk.STOCK_REDO, _('Redo'), 'Y', None, self.redo_cb),

            ('Brighter',     None, _('Brighter'), None, None, self.brighter_cb),
            ('Smaller',      None, _('Smaller'), 'd', None, self.brush_smaller_cb),
            ('MoreOpaque',   None, _('More Opaque'), 's', None, self.more_opaque_cb),
            ('LessOpaque',   None, _('Less Opaque'), 'a', None, self.less_opaque_cb),
            ('PickContext',  None, _('Pick Context (layer, brush and color)'), 'w', None, self.pick_context_cb),

            ('Darker',       None, _('Darker'), None, None, self.darker_cb),
            ('Warmer',       None, _('Warmer'), None, None, self.warmer_cb),
            ('Cooler',       None, _('Cooler'), None, None, self.cooler_cb),
            ('Purer',        None, _('Purer'), None, None, self.purer_cb),
            ('Grayer',       None, _('Grayer'), None, None, self.grayer_cb),
            ('Bigger',       None, _('Bigger'), 'f', None, self.brush_bigger_cb),

            # Context actions are also added in init_context_actions
            ('ContextStore', None, _('Save to Most Recently Restored'), 'q', None, self.context_cb),

            ('ClearLayer',   gtk.STOCK_CLEAR, _('Clear'), 'Delete', None, self.clear_layer_cb),
            ('CopyLayer',          gtk.STOCK_COPY, _('Copy to Clipboard'), '<control>C', None, self.copy_cb),
            ('PasteLayer',         gtk.STOCK_PASTE, _('Paste Clipboard (Replace Layer)'), '<control>V', None, self.paste_cb),
            ('PickLayer',    gtk.STOCK_JUMP_TO, _('Select Layer at Cursor'), 'h', None, self.pick_layer_cb),
            ('LayerFG',      gtk.STOCK_GO_UP, _('Next (above current)'),  'Page_Up', None, self.layer_fg_cb),
            ('LayerBG',      gtk.STOCK_GO_DOWN, _('Next (below current)'), 'Page_Down', None, self.layer_bg_cb),
            ('NewLayerFG',   gtk.STOCK_ADD, _('New (above current)'), '<control>Page_Up', None, self.new_layer_cb),
            ('NewLayerBG',   None, _('New (below current)'), '<control>Page_Down', None, self.new_layer_cb),
            ('MergeLayer',   gtk.STOCK_DND_MULTIPLE, # XXX need a batter one, but stay consistent with layerswindow for now
                             _('Merge Down'), '<control>Delete', None, self.merge_layer_cb),
            ('RemoveLayer',  gtk.STOCK_DELETE, _('Remove'), '<shift>Delete', None, self.remove_layer_cb),
            ('IncreaseLayerOpacity', None, _('Increase Layer Opacity'),  'p', None, self.layer_increase_opacity),
            ('DecreaseLayerOpacity', None, _('Decrease Layer Opacity'),  'o', None, self.layer_decrease_opacity),

            ('ShortcutsMenu', None, _('Shortcuts')),

            ('ResetView',   gtk.STOCK_ZOOM_FIT, _('Reset and Center'), 'F12', None, self.reset_view_cb),
            ('ResetMenu',   None, _('Reset')),
                ('ResetZoom',   gtk.STOCK_ZOOM_100, _('Zoom'), None, None, self.reset_view_cb),
                ('ResetRotation',   None, _('Rotation'), None, None, self.reset_view_cb),
                ('ResetMirror', None, _('Mirror'), None, None, self.reset_view_cb),
            ('ZoomIn',       gtk.STOCK_ZOOM_IN, _('Zoom In (at cursor)'), 'period', None, self.zoom_cb),
            ('ZoomOut',      gtk.STOCK_ZOOM_OUT, _('Zoom Out'), 'comma', None, self.zoom_cb),
            ('RotateLeft',   None, _('Rotate Counterclockwise'), '<control>Left', None, self.rotate_cb),
            ('RotateRight',  None, _('Rotate Clockwise'), '<control>Right', None, self.rotate_cb),
            ('MirrorHorizontal', None, _('Mirror Horizontal'), 'i', None, self.mirror_horizontal_cb),
            ('MirrorVertical', None, _('Mirror Vertical'), 'u', None, self.mirror_vertical_cb),
            ('SoloLayer',    None, _('Layer Solo'), 'Home', None, self.solo_layer_cb), # TODO: make toggle action
            ('ToggleAbove',  None, _('Hide Layers Above Current'), 'End', None, self.toggle_layers_above_cb), # TODO: make toggle action

            ('BlendMode',    None, _('Blend Mode')),
            ('BlendModeNormal', None, _('Normal'), 'n', None, self.blend_mode_normal_cb),
            ('BlendModeEraser', None, _('Eraser'), 'e', None, self.blend_mode_eraser_cb),
            ('BlendModeLockAlpha', None, _('Lock alpha channel'), '<shift>l', None, self.blend_mode_lock_alpha_cb),
        ]
        ag = self.action_group = gtk.ActionGroup('DocumentActions')
        ag.add_actions(actions)
        ag.add_actions(self.ani.get_init_actions())

        toggle_actions = [
            # name, stock id, label, accelerator, tooltip, callback, default toggle status
            ('PrintInputs', None, _('Print Brush Input Values to stdout'), None, None, self.print_inputs_cb),
            ('VisualizeRendering', None, _('Visualize Rendering'), None, None, self.visualize_rendering_cb),
            ('NoDoubleBuffereing', None, _('Disable GTK Double Buffering'), None, None, self.no_double_buffering_cb),
            ]
        ag.add_toggle_actions(toggle_actions)
=======
        # Actions are defined in mypaint.xml, just grab a ref to the groups
        self.action_group = self.app.builder.get_object('DocumentActions')
        self.modes_action_group = self.app.builder.get_object("ModeStackActions")

        # Set up certain actions to reflect model state changes
        self.model.command_stack_observers.append(
                self.update_command_stack_toolitems)
        self.update_command_stack_toolitems(self.model.command_stack)
        self.model.doc_observers.append(self.model_structure_changed_cb)
        self.model_structure_changed_cb(self.model)

>>>>>>> 5be6d448

    def init_context_actions(self):
        ag = self.action_group
        context_actions = []
        for x in range(10):
            r = ('Context0%d' % x, None, _('Restore Brush %d') % x,
                 '%d' % x, None, self.context_cb)
            s = ('Context0%ds' % x, None, _('Save to Brush %d') % x,
                 '<control>%d' % x, None, self.context_cb)
            context_actions.append(s)
            context_actions.append(r)
        ag.add_actions(context_actions)


    def init_stategroups(self):
        sg = stategroup.StateGroup()
        self.layerblink_state = sg.create_state(self.layerblink_state_enter,
                                                self.layerblink_state_leave)
        sg = stategroup.StateGroup()
        self.strokeblink_state = sg.create_state(self.strokeblink_state_enter,
                                                 self.strokeblink_state_leave)
        self.strokeblink_state.autoleave_timeout = 0.3

        # separate stategroup...
        sg2 = stategroup.StateGroup()
        self.layersolo_state = sg2.create_state(self.layersolo_state_enter,
                                                self.layersolo_state_leave)
        self.layersolo_state.autoleave_timeout = None


    def init_extra_keys(self):
        # The keyboard shortcuts below are not visible in the menu.
        # Shortcuts assigned through the menu will take precedence.
        # If we assign the same key twice, the last one will work.
        k = self.app.kbm.add_extra_key

        k('bracketleft', 'Smaller') # GIMP, Photoshop, Painter
        k('bracketright', 'Bigger') # GIMP, Photoshop, Painter
        k('<control>bracketleft', 'RotateLeft') # Krita
        k('<control>bracketright', 'RotateRight') # Krita
        k('less', 'LessOpaque') # GIMP
        k('greater', 'MoreOpaque') # GIMP
        k('equal', 'ZoomIn') # (on US keyboard next to minus)
        k('comma', 'Smaller') # Krita
        k('period', 'Bigger') # Krita

        k('BackSpace', 'ClearLayer')

        k('<control>z', 'Undo')
        k('<control>y', 'Redo')
        k('<control><shift>z', 'Redo')
        k('<control>w', lambda(action): self.app.drawWindow.quit_cb())
        k('KP_Add', 'ZoomIn')
        k('KP_Subtract', 'ZoomOut')
        k('KP_4', 'RotateLeft') # Blender
        k('KP_6', 'RotateRight') # Blender
        k('KP_5', 'ResetRotation')
        k('plus', 'ZoomIn')
        k('minus', 'ZoomOut')
        k('<control>plus', 'ZoomIn') # Krita
        k('<control>minus', 'ZoomOut') # Krita
        k('bar', 'Symmetry')

        k('Left', lambda(action): self.pan(self.PAN_LEFT))
        k('Right', lambda(action): self.pan(self.PAN_RIGHT))
        k('Down', lambda(action): self.pan(self.PAN_DOWN))
        k('Up', lambda(action): self.pan(self.PAN_UP))

        k('<control>Left', 'RotateLeft')
        k('<control>Right', 'RotateRight')


    # GENERIC
    def undo_cb(self, action):
        cmd = self.model.undo()
        if isinstance(cmd, command.MergeLayer):
            # show otherwise invisible change (hack...)
            self.layerblink_state.activate()


    def redo_cb(self, action):
        cmd = self.model.redo()
        if isinstance(cmd, command.MergeLayer):
            # show otherwise invisible change (hack...)
            self.layerblink_state.activate()


    def _get_clipboard(self):
        display = self.tdw.get_display()
        if pygtkcompat.USE_GTK3:
            cb = gtk.Clipboard.get_for_display(display, gdk.SELECTION_CLIPBOARD)
        else:
            cb = gtk.Clipboard(display, "CLIPBOARD")
        return cb


    def copy_cb(self, action):
        # use the full document bbox, so we can paste layers back to the correct position
        bbox = self.model.get_bbox()
        if bbox.w == 0 or bbox.h == 0:
            print "WARNING: empty document, nothing copied"
            return
        else:
            pixbuf = self.model.layer.render_as_pixbuf(*bbox)
        cb = self._get_clipboard()
        cb.set_image(pixbuf)


    def paste_cb(self, action):
        cb = self._get_clipboard()
        def callback(clipboard, pixbuf, junk):
            if not pixbuf:
                print 'The clipboard doeas not contain any image to paste!'
                return
            # paste to the upper left of our doc bbox (see above)
            x, y, w, h = self.model.get_bbox()
            self.model.load_layer_from_pixbuf(pixbuf, x, y)
        cb.request_image(callback, None)


    def pick_context_cb(self, action):
        active_tdw = self.tdw.__class__.get_active_tdw()
        if not self.tdw is active_tdw:
            for follower in self.followers:
                if follower.tdw is active_tdw:
                    print "passing %s action to %s" % (action.get_name(), follower)
                    follower.pick_context_cb(action)
                    return
            return
        x, y = self.tdw.get_cursor_in_model_coordinates()
        for idx, layer in reversed(list(enumerate(self.model.layers))):
            if layer.locked:
                continue
            if not layer.visible:
                continue
            alpha = layer.get_alpha (x, y, 5) * layer.effective_opacity
            if alpha > 0.1:
                old_layer = self.model.layer
                self.model.select_layer(idx)
                if self.model.layer != old_layer:
                    self.layerblink_state.activate()

                # find the most recent (last) stroke that touches our picking point
                si = self.model.layer.get_stroke_info_at(x, y)
                if si:
                    self.restore_brush_from_stroke_info(si)
                    self.si = si # FIXME: should be a method parameter?
                    self.strokeblink_state.activate(action)
                return


    def restore_brush_from_stroke_info(self, strokeinfo):
        mb = ManagedBrush(self.app.brushmanager)
        mb.brushinfo.load_from_string(strokeinfo.brush_string)
        self.app.brushmanager.select_brush(mb)
        self.app.brushmodifier.restore_context_of_selected_brush()


    # LAYER
    def clear_layer_cb(self, action):
        self.model.clear_layer()


    def remove_layer_cb(self, action):
        self.model.remove_layer()

    def convert_layer_to_normal_mode_cb(self, action):
        self.model.convert_layer_to_normal_mode()

    def layer_bg_cb(self, action):
        idx = self.model.layer_idx - 1
        if idx < 0:
            return
        self.model.select_layer(idx)
        self.layerblink_state.activate(action)


    def layer_fg_cb(self, action):
        idx = self.model.layer_idx + 1
        if idx >= len(self.model.layers):
            return
        self.model.select_layer(idx)
        self.layerblink_state.activate(action)


    def layer_increase_opacity(self, action):
        opa = helpers.clamp(self.model.layer.opacity + 0.08, 0.0, 1.0)
        self.model.set_layer_opacity(opa)


    def layer_decrease_opacity(self, action):
        opa = helpers.clamp(self.model.layer.opacity - 0.08, 0.0, 1.0)
        self.model.set_layer_opacity(opa)


    def solo_layer_cb(self, action):
        self.layersolo_state.toggle(action)


    def new_layer_cb(self, action):
        insert_idx = self.model.layer_idx
        if action.get_name() == 'NewLayerFG':
            insert_idx += 1
        self.model.add_layer(insert_idx)
        self.layerblink_state.activate(action)


#     @with_wait_cursor
    def merge_layer_cb(self, action):
        if self.model.merge_layer_down():
            self.layerblink_state.activate(action)

    def toggle_layers_above_cb(self, action):
        self.tdw.toggle_show_layers_above()


    def pick_layer_cb(self, action):
        x, y = self.tdw.get_cursor_in_model_coordinates()
        for idx, layer in reversed(list(enumerate(self.model.layers))):
            if layer.locked:
                continue
            if not layer.visible:
                continue
            alpha = layer.get_alpha (x, y, 5) * layer.effective_opacity
            if alpha > 0.1:
                self.model.select_layer(idx)
                self.layerblink_state.activate(action)
                return
        self.model.select_layer(0)
        self.layerblink_state.activate(action)


    def move_layer_in_stack_cb(self, action):
        """Moves the current layer up or down one slot (action callback)

        The direction the layer moves depends on the action name:
        "RaiseLayerInStack" or "LowerLayerInStack".

        """
        current_layer_pos = self.model.layer_idx
        if action.get_name() == 'RaiseLayerInStack':
            new_layer_pos = current_layer_pos + 1
        elif action.get_name() == 'LowerLayerInStack':
            new_layer_pos = current_layer_pos - 1
        else:
            return
        if new_layer_pos < len(self.model.layers) and new_layer_pos >= 0:
            self.model.move_layer(current_layer_pos, new_layer_pos,
                                  select_new=True)


    def duplicate_layer_cb(self, action):
        """Duplicates the current layer (action callback)"""
        layer = self.model.get_current_layer()
        name = layer.name
        if name:
            name = _("Copy of %s") % name
        else:
            layer_num = self.get_number_for_nameless_layer(layer)
            name = _("Copy of Untitled layer #%d") % layer_num
        self.model.duplicate_layer(self.model.layer_idx, name)


    def rename_layer_cb(self, action):
        """Prompts for a new name for the current layer (action callback)"""
        layer = self.model.get_current_layer()
        new_name = dialogs.ask_for_name(self.app.drawWindow, _("Layer Name"), layer.name)
        if new_name:
            self.model.rename_layer(layer, new_name)


    def layer_lock_toggle_cb(self, action):
        layer = self.model.layer
        if bool(layer.locked) != bool(action.get_active()):
            self.model.set_layer_locked(action.get_active(), layer)


    def layer_visible_toggle_cb(self, action):
        layer = self.model.layer
        if bool(layer.visible) != bool(action.get_active()):
            self.model.set_layer_visibility(action.get_active(), layer)


    # BRUSH
    def brush_bigger_cb(self, action):
        adj = self.app.brush_adjustment['radius_logarithmic']
        adj.set_value(adj.get_value() + 0.3)


    def brush_smaller_cb(self, action):
        adj = self.app.brush_adjustment['radius_logarithmic']
        adj.set_value(adj.get_value() - 0.3)


    def more_opaque_cb(self, action):
        # FIXME: hm, looks this slider should be logarithmic?
        adj = self.app.brush_adjustment['opaque']
        adj.set_value(adj.get_value() * 1.8)


    def less_opaque_cb(self, action):
        adj = self.app.brush_adjustment['opaque']
        adj.set_value(adj.get_value() / 1.8)


    def brighter_cb(self, action):
        h, s, v = self.app.brush.get_color_hsv()
        v += 0.08
        if v > 1.0: v = 1.0
        self.app.brush.set_color_hsv((h, s, v))


    def darker_cb(self, action):
        h, s, v = self.app.brush.get_color_hsv()
        v -= 0.08
        # stop a little higher than 0.0, to avoid resetting hue to 0
        if v < 0.005: v = 0.005
        self.app.brush.set_color_hsv((h, s, v))


    def increase_hue_cb(self,action):
        h, s, v = self.app.brush.get_color_hsv()
        e = 0.015
        h = (h + e) % 1.0
        self.app.brush.set_color_hsv((h, s, v))


    def decrease_hue_cb(self,action):
        h, s, v = self.app.brush.get_color_hsv()
        e = 0.015
        h = (h - e) % 1.0
        self.app.brush.set_color_hsv((h, s, v))


    def purer_cb(self,action):
        h, s, v = self.app.brush.get_color_hsv()
        s += 0.08
        if s > 1.0: s = 1.0
        self.app.brush.set_color_hsv((h, s, v))


    def grayer_cb(self,action):
        h, s, v = self.app.brush.get_color_hsv()
        s -= 0.08
        # stop a little higher than 0.0, to avoid resetting hue to 0
        if s < 0.005: s = 0.005
        self.app.brush.set_color_hsv((h, s, v))


    def context_cb(self, action):
        name = action.get_name()
        store = False
        bm = self.app.brushmanager
        if name == 'ContextStore':
            context = bm.selected_context
            if not context:
                print 'No context was selected, ignoring store command.'
                return
            store = True
        else:
            if name.endswith('s'):
                store = True
                name = name[:-1]
            i = int(name[-2:])
            context = bm.contexts[i]
        bm.selected_context = context
        if store:
            context.brushinfo = self.app.brush.clone()
            context.preview = bm.selected_brush.preview
            context.save()
        else:
            if self.app.preferences['misc.context_restores_color']:
                bm.select_brush(context) # restore brush
                self.app.brushmodifier.restore_context_of_selected_brush() # restore color
            else:
                bm.select_brush(context)

    def context_toggle_color_cb(self, action):
        self.app.preferences['misc.context_restores_color'] = bool(action.get_active())

    def strokeblink_state_enter(self):
        l = layer.Layer()
        self.si.render_overlay(l)
        self.tdw.overlay_layer = l
        self.tdw.queue_draw() # OPTIMIZE: excess

    def strokeblink_state_leave(self, reason):
        self.tdw.overlay_layer = None
        self.tdw.queue_draw() # OPTIMIZE: excess


    def layerblink_state_enter(self):
        self.tdw.current_layer_solo = True
        self.tdw.queue_draw()

    def layerblink_state_leave(self, reason):
        if self.layersolo_state.active:
            # FIXME: use state machine concept, maybe?
            return
        self.tdw.current_layer_solo = False
        self.tdw.queue_draw()


    def layersolo_state_enter(self):
        s = self.layerblink_state
        if s.active:
            s.leave()
        self.tdw.current_layer_solo = True
        self.tdw.queue_draw()

    def layersolo_state_leave(self, reason):
        self.tdw.current_layer_solo = False
        self.tdw.queue_draw()


    #def blink_layer_cb(self, action):
    #    self.layerblink_state.activate(action)


    def pan(self, direction):
        """Handles panning (scrolling) in increments.

        :param direction: direction of panning
        :type direction: `PAN_LEFT`, `PAN_RIGHT`, `PAN_UP`, or `PAN_DOWN`

        """
        self.model.split_stroke()
        allocation = self.tdw.get_allocation()
        step = min((allocation.width, allocation.height)) * self.PAN_STEP
        if direction == self.PAN_LEFT: self.tdw.scroll(-step, 0)
        elif direction == self.PAN_RIGHT: self.tdw.scroll(+step, 0)
        elif direction == self.PAN_UP: self.tdw.scroll(0, -step)
        elif direction == self.PAN_DOWN: self.tdw.scroll(0, +step)
        else: raise TypeError, 'unsupported direction=%s' % (direction,)
        self.notify_view_changed()


    def zoom(self, direction, center=CENTER_ON_POINTER):
        """Handles zoom in increments.

        Zooms the doc's TDW by a set amount, either in or out.

        :param direction: direction of zoom
        :type direction: `ZOOM_INWARDS` or `ZOOM_OUTWARDS`
        :param center: zoom center
        :type center: tuple ``(x, y)`` in model coords, or `CENTER_ON_POINTER`
            or `CENTER_ON_VIEWPORT`

        """
        if center == self.CENTER_ON_POINTER:
            etime, ex, ey = self.get_last_event_info(self.tdw)
            center = (ex, ey)
        elif center == self.CENTER_ON_VIEWPORT:
            center = self.tdw.get_center()

        try:
            zoom_index = self.zoomlevel_values.index(self.tdw.scale)
        except ValueError:
            zoom_levels = self.zoomlevel_values[:]
            zoom_levels.append(self.tdw.scale)
            zoom_levels.sort()
            zoom_index = zoom_levels.index(self.tdw.scale)

        if direction == self.ZOOM_INWARDS:
            zoom_index += 1
        elif direction == self.ZOOM_OUTWARDS:
            zoom_index -= 1
        else:
            raise TypeError, 'unsupported direction=%s' % (direction,)

        if zoom_index < 0:
            zoom_index = 0
        if zoom_index >= len(self.zoomlevel_values):
            zoom_index = len(self.zoomlevel_values) - 1

        z = self.zoomlevel_values[zoom_index]
        self.tdw.set_zoom(z, center=center)
        self.notify_view_changed()


    def rotate(self, direction, center=CENTER_ON_POINTER):
        """Handles rotation in increments.

        Rotates the doc's TDW by a set amount, either left or right.

        :param direction: direction of rotation
        :type direction: `ROTATE_CLOCKWISE` or `ROTATE_ANTICLOCKWISE`
        :param center: rotation center
        :type center: tuple ``(x, y)`` in model coords, or `CENTER_ON_POINTER`
            or `CENTER_ON_VIEWPORT`

        """

        if center == self.CENTER_ON_POINTER:
            etime, ex, ey = self.get_last_event_info(self.tdw)
            center = (ex, ey)
        elif center == self.CENTER_ON_VIEWPORT:
            center = self.tdw.get_center()

        if direction == self.ROTATE_CLOCKWISE:
            self.tdw.rotate(+self.ROTATION_STEP, center=center)
        elif direction == self.ROTATE_ANTICLOCKWISE:
            self.tdw.rotate(-self.ROTATION_STEP, center=center)
        else:
            raise TypeError, 'unsupported direction=%s' % (direction,)

        self.notify_view_changed()


    def zoom_cb(self, action):
        """Callback for Zoom{In,Out} GtkActions.
        """
        direction = self.ZOOM_INWARDS
        if action.get_name() == 'ZoomOut':
            direction = self.ZOOM_OUTWARDS
        self.zoom(direction)


    def rotate_cb(self, action):
        """Callback for Rotate{Left,Right} GtkActions.
        """
        direction = self.ROTATE_CLOCKWISE
        if action.get_name() == 'RotateRight':
            direction = self.ROTATE_ANTICLOCKWISE
        self.rotate(direction)


    def symmetry_action_toggled_cb(self, action):
        """Change the model's symmetry state in response to UI events.
        """
        alloc = self.tdw.get_allocation()
        if action.get_active():
            xmid_d, ymid_d = alloc.width/2.0, alloc.height/2.0
            xmid_m, ymid_m = self.tdw.display_to_model(xmid_d, ymid_d)
            if self.model.get_symmetry_axis() != xmid_m:
                self.model.set_symmetry_axis(xmid_m)
        else:
            if self.model.get_symmetry_axis() is not None:
                self.model.set_symmetry_axis(None)


    def update_symmetry_toolitem(self):
        """Updates the UI to reflect changes to the model's symmetry state.
        """
        ag = self.action_group
        action = ag.get_action("Symmetry")
        new_xmid = self.model.get_symmetry_axis()
        if new_xmid is None and action.get_active():
            action.set_active(False)
        elif (new_xmid is not None) and (not action.get_active()):
            action.set_active(True)


    def mirror_horizontal_cb(self, action):
        self.tdw.mirror()
        self.notify_view_changed()


    def mirror_vertical_cb(self, action):
        self.tdw.rotate(math.pi)
        self.tdw.mirror()
        self.notify_view_changed()


    def reset_view_cb(self, action):
        """Action callback: resets various aspects of the view.

        The reset chosen depends on the action's name.

        """
        if action is None:
            action_name = None
        else:
            action_name = action.get_name()
        zoom = mirror = rotation = False
        if action_name is None or 'View' in action_name:
            zoom = mirror = rotation = True
        elif 'Rotation' in action_name:
            rotation = True
        elif 'Zoom' in action_name:
            zoom = True
        elif 'Mirror' in action_name:
            mirror = True
        if rotation or zoom or mirror:
            self.reset_view(rotation, zoom, mirror)


    def reset_view(self, rotation=False, zoom=False, mirror=False):
        """Programatically resets the view to the defaults.

        :param rotation: Reset rotation to zero.
        :param zoom: Reset rotation to the prefs default zoom.
        :param mirror: Turn mirroring off

        """
        if rotation:
            self.tdw.set_rotation(0.0)
        if zoom:
            default_zoom = self.app.preferences['view.default_zoom']
            self.tdw.set_zoom(default_zoom)
        if mirror:
            self.tdw.set_mirrored(False)
        if rotation and zoom and mirror:
            self.tdw.recenter_document()
        if rotation or zoom or mirror:
            self.notify_view_changed()


    def fit_view_toggled_cb(self, action):
        """Callback: toggles between fit-document and the current view.

        This callback saves to and restores from the saved view. If the action
        is toggled off when there is a saved view, the saved view will be
        restored.

        """

        # Note: saved_view must be set to None before notify_view_changed() is
        # called by anything - we use it as an interlock.

        if action.get_active():
            view = self.tdw.get_transformation()
            self.saved_view = None
            self.fit_view()
            self.saved_view = view
        elif self.saved_view is not None:
            view = self.saved_view
            self.tdw.set_transformation(self.saved_view)
            self.saved_view = None
            self.notify_view_changed(immediate=True)


    def fit_view(self):
        """Programatically fits the view to the document.
        """
        bbox = tuple(self.tdw.doc.get_effective_bbox())
        w, h = bbox[2:4]
        if w == 0:
            # When there is nothing on the canvas reset zoom to default.
            self.reset_view(True, True, True)
            return
        # Otherwise, zoom and transform to fit the bounding box, while
        # preserving the user's rotation and mirroring settings.
        allocation = self.tdw.get_allocation()
        w1, h1 = allocation.width, allocation.height
        # Store radians and reset rotation to zero.
        radians = self.tdw.rotation
        self.tdw.set_rotation(0.0)
        # Store mirror and temporarily it turn off mirror.
        mirror = self.tdw.mirrored
        self.tdw.set_mirrored(False)
        # Using w h as the unrotated bbox, calculate the bbox of the
        # rotated doc.
        cos = math.cos(radians)
        sin = math.sin(radians)
        wcos = w * cos
        hsin = h * sin
        wsin = w * sin
        hcos = h * cos
        # We only need to calculate the positions of two corners of the
        # bbox since it is centered and symetrical, but take the max
        # value since during rotation one corner's distance along the
        # x axis shortens while the other lengthens. Same for the y axis.
        x = max(abs(wcos - hsin), abs(wcos + hsin))
        y = max(abs(wsin + hcos), abs(wsin - hcos))
        # Compare the doc and window dimensions and take the best fit
        zoom = min((w1-20)/x, (h1-20)/y)
        # Reapply all transformations
        self.tdw.recenter_document() # Center image
        self.tdw.set_rotation(radians) # reapply canvas rotation
        self.tdw.set_mirrored(mirror) #reapply mirror
        self.tdw.set_zoom(zoom) # Set new zoom level
        # Notify interested parties
        self.notify_view_changed(immediate=True)


    def notify_view_changed(self, prioritize=False, immediate=False):
        """Notifies all parties interested in the view having changed.

        These can be slightly expensive, so the callbacks are rate limited
        using an idle routine when called with default args. All callbacks in
        `self.view_changed_observers` are guaranteed to be called shortly after
        this method is called, with a ref to this Document.

        The default idle priority is intentionally very low. To raise it, set
        `prioritize` to true. This is designed to be used only when this
        notification indirectly updates a graphical element which is directly
        under the pointer, or otherwise where the user is looking.

        """
        if immediate:
            if self._view_changed_notification_srcid:
                gobject.source_remove(self._view_changed_notification_srcid)
                self._view_changed_notification_srcid = None
            self._view_changed_notification_idle_cb()
            return
        if self._view_changed_notification_srcid:
            return
        cb = self._view_changed_notification_idle_cb
        priority = gobject.PRIORITY_LOW
        if prioritize:
            priority = gobject.PRIORITY_HIGH_IDLE
        srcid = gobject.idle_add(cb, priority=priority)
        self._view_changed_notification_srcid = srcid


    def _view_changed_notification_idle_cb(self):
        """Background notifier callback used by `notify_view_changed()`.
        """
        for cb in self.view_changed_observers:
            cb(self)
        self._view_changed_notification_srcid = None
        return False


    def _view_changed_cb(self, doc):
        """Callback: clear saved view and reset toggles on viewport changes
        """
        if not self.saved_view:
            return
        # Clear saved view first...
        self.saved_view = None
        # ... it's used as an interlock by toggle callbacks which use it.
        view_toggle_actions = ["FitView"]
        for action_name in view_toggle_actions:
            action = self.app.find_action(action_name)
            if action.get_active():
                action.set_active(False)


    # DEBUGGING

    def print_inputs_cb(self, action):
        self.model.brush.set_print_inputs(action.get_active())


    def visualize_rendering_cb(self, action):
        self.tdw.renderer.visualize_rendering = action.get_active()


    def no_double_buffering_cb(self, action):
        self.tdw.renderer.set_double_buffered(not action.get_active())


    # LAST-USED BRUSH STATE

    def input_stroke_ended_cb(self, event):
        # Store device-specific brush settings at the end of the stroke, not
        # when the device changes because the user can change brush radii etc.
        # in the middle of a stroke, and because device_changed_cb won't
        # respond when the user fiddles with colours, opacity and sizes via the
        # dialogs.
        device_name = self.app.preferences.get('devbrush.last_used', None)
        if device_name is None:
            return
        bm = self.app.brushmanager
        selected_brush = bm.clone_selected_brush(name=None) # for saving
        bm.store_brush_for_device(device_name, selected_brush)
        # However it may be better to reflect any brush settings change into
        # the last-used devbrush immediately. The UI idea here is that the
        # pointer (when you're holding the pen) is special, it's the point of a
        # real-world tool that you're dipping into a palette, or modifying
        # using the sliders.


    # MODEL STATE REFLECTION

    def update_command_stack_toolitems(self, stack):
        # Undo and Redo are shown and hidden, and have their labels updated
        # in response to user commands.
        ag = self.action_group
        undo_action = ag.get_action("Undo")
        undo_action.set_sensitive(len(stack.undo_stack) > 0)
        if len(stack.undo_stack) > 0:
            cmd = stack.undo_stack[-1]
            desc = _("Undo %s") % cmd.display_name
        else:
            desc = _("Undo")  # Used when initializing the prefs dialog
        undo_action.set_label(desc)
        undo_action.set_tooltip(desc)
        redo_action = ag.get_action("Redo")
        redo_action.set_sensitive(len(stack.redo_stack) > 0)
        if len(stack.redo_stack) > 0:
            cmd = stack.redo_stack[-1]
            desc = _("Redo %s") % cmd.display_name
        else:
            desc = _("Redo")  # Used when initializing the prefs dialog
        redo_action.set_label(desc)
        redo_action.set_tooltip(desc)


    def model_structure_changed_cb(self, doc):
        # Handle model structural changes.
        ag = self.action_group

        # Reflect position of current layer in the list.
        sel_is_top = sel_is_bottom = False
        sel_is_bottom = doc.layer_idx == 0
        sel_is_top = doc.layer_idx == len(doc.layers)-1
        ag.get_action("RaiseLayerInStack").set_sensitive(not sel_is_top)
        ag.get_action("LowerLayerInStack").set_sensitive(not sel_is_bottom)
        ag.get_action("LayerFG").set_sensitive(not sel_is_top)
        ag.get_action("LayerBG").set_sensitive(not sel_is_bottom)
        ag.get_action("MergeLayer").set_sensitive(not sel_is_bottom)
        ag.get_action("PickLayer").set_sensitive(len(doc.layers) > 1)

        # The current layer's status
        layer = doc.layer
        action = ag.get_action("LayerLockedToggle")
        if bool(action.get_active()) != bool(layer.locked):
            action.set_active(bool(layer.locked))
        action = ag.get_action("LayerVisibleToggle")
        if bool(action.get_active()) != bool(layer.visible):
            action.set_active(bool(layer.visible))

        # Active modes.
        self.modes.top.model_structure_changed_cb(doc)


    def frame_changed_cb(self):
        self.tdw.queue_draw()


    def get_number_for_nameless_layer(self, layer):
        """Assigns a unique integer for otherwise nameless layers

        For use by the layers window, mainly: when presenting the layers stack
        we need a unique number to make it distinguishable from other layers.

        """
        assert not layer.name
        num = getattr(layer, self._NONAME_LAYER_REFNUM_ATTR, None)
        if num is None:
            seen_nums = set([0])
            for l in self.model.layers:
                if l.name:
                    continue
                n = getattr(l, self._NONAME_LAYER_REFNUM_ATTR, None)
                if n is not None:
                    seen_nums.add(n)
            # Hmm. Which method is best?
            if True:
                # High water mark
                num = max(seen_nums) + 1
            else:
                # Reuse former IDs
                num = len(self.model.layers)
                for i in xrange(1, num):
                    if i not in seen_nums:
                        num = i
                        break
            setattr(layer, self._NONAME_LAYER_REFNUM_ATTR, num)
        return num


    def mode_flip_action_activated_cb(self, flip_action):
        """Callback: mode "flip" action activated.

        :param flip_action: the gtk.Action which was activated

        Mode classes are looked up via `canvasevent.ModeRegistry` based on the
        name of the action: flip actions are named after the RadioActions they
        nominally control, with "Flip" prepended.  Activating a FlipAction has
        the effect of flipping a mode off if it is currently active, or on if
        another mode is active. Mode flip actions are the usual actions bound
        to keypresses since being able to toggle off with the same key is
        useful.

        Because these modes are intended for keyboard activation, they are
        instructed to ignore the initial keyboard modifier state when entered.
        See also: `canvasevent.SpringLoadedModeMixin`.

        """
        flip_action_name = flip_action.get_name()
        assert flip_action_name.startswith("Flip")
        # Find the corresponding gtk.RadioAction
        action_name = flip_action_name.replace("Flip", "", 1)
        mode_class = canvasevent.ModeRegistry.get_mode_class(action_name)
        if mode_class is None:
            warn('"%s" not registered: check imports' % action_name, Warning)
            return

        # If a mode object of this exact class is active, pop the stack.
        # Otherwise, instantiate and enter.
        if self.modes.top.__class__ is mode_class:
            self.modes.pop()
            flip_action.keyup_callback = lambda *a: None  # suppress repeats
        else:
            mode = mode_class(ignore_modifiers=True)
            if flip_action.keydown:
                flip_action.__pressed = True
                # Change what happens on a key-up after a short while.
                # Distinguishes long presses from short.
                timeout = getattr(mode, "keyup_timeout", 500)
                cb = self._modeflip_change_keyup_callback
                ev = gtk.get_current_event()
                if ev is not None:
                    ev = ev.copy()
                if timeout > 0:
                    # Queue a change of key-up callback after the timeout
                    gobject.timeout_add(timeout, cb, mode, flip_action, ev)
                    def _continue_mode_early_keyup_cb(*a):
                        # Record early keyup, but otherwise keep in mode
                        flip_action.__pressed = False
                    flip_action.keyup_callback = _continue_mode_early_keyup_cb
                else:
                    # Key-up exits immediately
                    def _exit_mode_early_keyup_cb(*a):
                        if mode is self.modes.top:
                            self.modes.pop()
                    flip_action.keyup_callback = _exit_mode_early_keyup_cb
            self.modes.context_push(mode)


    def _modeflip_change_keyup_callback(self, mode, flip_action, ev):
        # Changes the keyup handler to one which will pop the mode stack
        # if the mode instance is still at the top.
        if not flip_action.__pressed:
            return False

        if mode is self.modes.top:
            def _exit_mode_late_keyup_cb(*a):
                if mode is self.modes.top:
                    self.modes.pop()
            flip_action.keyup_callback = _exit_mode_late_keyup_cb

        ## Could make long-presses start the drag+grab somehow, e.g.
        #if hasattr(mode, '_start_drag'):
        #    mode._start_drag(mode.doc.tdw, ev)
        return False


    def mode_radioaction_changed_cb(self, action, current_action):
        """Callback: GtkRadioAction controlling the modes stack activated.

        :param action: the lead gtk.RadioAction
        :param current_action: the newly active gtk.RadioAction

        Mode classes are looked up via `canvasevent.ModeRegistry` based on the
        name of the action. This action instantiates the mode and pushes it
        onto the mode stack unless the active mode is already an instance of
        the mode class.

        """
        # Update the mode stack so that its top element matches the newly
        # chosen action.
        action_name = current_action.get_name()
        mode_class = canvasevent.ModeRegistry.get_mode_class(action_name)
        if mode_class is None:
            warn('"%s" not registered: check imports' % action_name, Warning)
            return

        if self.modes.top.__class__ is not mode_class:
            mode = mode_class()
            self.modes.context_push(mode)


    def mode_stack_changed_cb(self, mode):
        """Callback: mode stack has changed structure.
        """
        # Activate the action corresponding to the current top mode.
        print "DEBUG: mode stack updated:", self.modes
        action_name = getattr(mode, '__action_name__', None)
        if action_name is None:
            return None
        action = self.app.builder.get_object(action_name)
        if action is not None:
            # Not every mode has a corresponding action
            if not action.get_active():
                action.set_active(True)
<|MERGE_RESOLUTION|>--- conflicted
+++ resolved
@@ -25,16 +25,8 @@
 import canvasevent
 import colorpicker   # purely for registration
 import linemode
-
-<<<<<<< HEAD
 import animation
 
-class Document(object):
-    def __init__(self, app):
-        self.app = app
-        self.model = lib.document.Document(self.app.brush)
-        self.ani = animation.Animation(self)
-=======
 
 class CanvasController (object):
     """Minimal canvas controller using a stack of modes.
@@ -175,17 +167,17 @@
     PAN_UP = 3   #: Stepwise panning direction: up
     PAN_DOWN = 4   #: Stepwise panning direction: down
 
-
     def __init__(self, app, leader=None):
         self.app = app
         self.model = lib.document.Document(self.app.brush)
+        self.ani = animation.Animation(self)
+
         tdw = tileddrawwidget.TiledDrawWidget(self.app, self.model)
         CanvasController.__init__(self, tdw)
         self.modes.observers.append(self.mode_stack_changed_cb)
 
         # Pass on certain actions to other gui.documents.
         self.followers = []
->>>>>>> 5be6d448
 
         self.model.frame_observers.append(self.frame_changed_cb)
         self.model.symmetry_observers.append(self.update_symmetry_toolitem)
@@ -266,75 +258,6 @@
 
 
     def init_actions(self):
-<<<<<<< HEAD
-        # name, stock id, label, accelerator, tooltip, callback
-        actions = [
-            ('Undo',               gtk.STOCK_UNDO, _('Undo'), 'Z', None, self.undo_cb),
-            ('Redo',               gtk.STOCK_REDO, _('Redo'), 'Y', None, self.redo_cb),
-
-            ('Brighter',     None, _('Brighter'), None, None, self.brighter_cb),
-            ('Smaller',      None, _('Smaller'), 'd', None, self.brush_smaller_cb),
-            ('MoreOpaque',   None, _('More Opaque'), 's', None, self.more_opaque_cb),
-            ('LessOpaque',   None, _('Less Opaque'), 'a', None, self.less_opaque_cb),
-            ('PickContext',  None, _('Pick Context (layer, brush and color)'), 'w', None, self.pick_context_cb),
-
-            ('Darker',       None, _('Darker'), None, None, self.darker_cb),
-            ('Warmer',       None, _('Warmer'), None, None, self.warmer_cb),
-            ('Cooler',       None, _('Cooler'), None, None, self.cooler_cb),
-            ('Purer',        None, _('Purer'), None, None, self.purer_cb),
-            ('Grayer',       None, _('Grayer'), None, None, self.grayer_cb),
-            ('Bigger',       None, _('Bigger'), 'f', None, self.brush_bigger_cb),
-
-            # Context actions are also added in init_context_actions
-            ('ContextStore', None, _('Save to Most Recently Restored'), 'q', None, self.context_cb),
-
-            ('ClearLayer',   gtk.STOCK_CLEAR, _('Clear'), 'Delete', None, self.clear_layer_cb),
-            ('CopyLayer',          gtk.STOCK_COPY, _('Copy to Clipboard'), '<control>C', None, self.copy_cb),
-            ('PasteLayer',         gtk.STOCK_PASTE, _('Paste Clipboard (Replace Layer)'), '<control>V', None, self.paste_cb),
-            ('PickLayer',    gtk.STOCK_JUMP_TO, _('Select Layer at Cursor'), 'h', None, self.pick_layer_cb),
-            ('LayerFG',      gtk.STOCK_GO_UP, _('Next (above current)'),  'Page_Up', None, self.layer_fg_cb),
-            ('LayerBG',      gtk.STOCK_GO_DOWN, _('Next (below current)'), 'Page_Down', None, self.layer_bg_cb),
-            ('NewLayerFG',   gtk.STOCK_ADD, _('New (above current)'), '<control>Page_Up', None, self.new_layer_cb),
-            ('NewLayerBG',   None, _('New (below current)'), '<control>Page_Down', None, self.new_layer_cb),
-            ('MergeLayer',   gtk.STOCK_DND_MULTIPLE, # XXX need a batter one, but stay consistent with layerswindow for now
-                             _('Merge Down'), '<control>Delete', None, self.merge_layer_cb),
-            ('RemoveLayer',  gtk.STOCK_DELETE, _('Remove'), '<shift>Delete', None, self.remove_layer_cb),
-            ('IncreaseLayerOpacity', None, _('Increase Layer Opacity'),  'p', None, self.layer_increase_opacity),
-            ('DecreaseLayerOpacity', None, _('Decrease Layer Opacity'),  'o', None, self.layer_decrease_opacity),
-
-            ('ShortcutsMenu', None, _('Shortcuts')),
-
-            ('ResetView',   gtk.STOCK_ZOOM_FIT, _('Reset and Center'), 'F12', None, self.reset_view_cb),
-            ('ResetMenu',   None, _('Reset')),
-                ('ResetZoom',   gtk.STOCK_ZOOM_100, _('Zoom'), None, None, self.reset_view_cb),
-                ('ResetRotation',   None, _('Rotation'), None, None, self.reset_view_cb),
-                ('ResetMirror', None, _('Mirror'), None, None, self.reset_view_cb),
-            ('ZoomIn',       gtk.STOCK_ZOOM_IN, _('Zoom In (at cursor)'), 'period', None, self.zoom_cb),
-            ('ZoomOut',      gtk.STOCK_ZOOM_OUT, _('Zoom Out'), 'comma', None, self.zoom_cb),
-            ('RotateLeft',   None, _('Rotate Counterclockwise'), '<control>Left', None, self.rotate_cb),
-            ('RotateRight',  None, _('Rotate Clockwise'), '<control>Right', None, self.rotate_cb),
-            ('MirrorHorizontal', None, _('Mirror Horizontal'), 'i', None, self.mirror_horizontal_cb),
-            ('MirrorVertical', None, _('Mirror Vertical'), 'u', None, self.mirror_vertical_cb),
-            ('SoloLayer',    None, _('Layer Solo'), 'Home', None, self.solo_layer_cb), # TODO: make toggle action
-            ('ToggleAbove',  None, _('Hide Layers Above Current'), 'End', None, self.toggle_layers_above_cb), # TODO: make toggle action
-
-            ('BlendMode',    None, _('Blend Mode')),
-            ('BlendModeNormal', None, _('Normal'), 'n', None, self.blend_mode_normal_cb),
-            ('BlendModeEraser', None, _('Eraser'), 'e', None, self.blend_mode_eraser_cb),
-            ('BlendModeLockAlpha', None, _('Lock alpha channel'), '<shift>l', None, self.blend_mode_lock_alpha_cb),
-        ]
-        ag = self.action_group = gtk.ActionGroup('DocumentActions')
-        ag.add_actions(actions)
-        ag.add_actions(self.ani.get_init_actions())
-
-        toggle_actions = [
-            # name, stock id, label, accelerator, tooltip, callback, default toggle status
-            ('PrintInputs', None, _('Print Brush Input Values to stdout'), None, None, self.print_inputs_cb),
-            ('VisualizeRendering', None, _('Visualize Rendering'), None, None, self.visualize_rendering_cb),
-            ('NoDoubleBuffereing', None, _('Disable GTK Double Buffering'), None, None, self.no_double_buffering_cb),
-            ]
-        ag.add_toggle_actions(toggle_actions)
-=======
         # Actions are defined in mypaint.xml, just grab a ref to the groups
         self.action_group = self.app.builder.get_object('DocumentActions')
         self.modes_action_group = self.app.builder.get_object("ModeStackActions")
@@ -346,7 +269,6 @@
         self.model.doc_observers.append(self.model_structure_changed_cb)
         self.model_structure_changed_cb(self.model)
 
->>>>>>> 5be6d448
 
     def init_context_actions(self):
         ag = self.action_group
