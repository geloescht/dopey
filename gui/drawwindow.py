--- conflicted
+++ resolved
@@ -22,7 +22,7 @@
 import gtk, gobject
 from gtk import gdk, keysyms
 
-import colorselectionwindow, historypopup, stategroup, colorpicker, windowing, layout, toolbar, previewwindow
+import colorselectionwindow, historypopup, stategroup, colorpicker, windowing, layout, toolbar, previewwindow, animation
 import dialogs
 from lib import helpers
 import canvasevent
@@ -121,6 +121,8 @@
         kbm.add_extra_key('Menu', 'ShowPopupMenu')
         kbm.add_extra_key('Tab', 'ToggleSubwindows')
 
+        self.ani = self.app.doc.ani
+
         self.init_stategroups()
 
     def get_doc(self):
@@ -135,67 +137,11 @@
 
 
     def init_actions(self):
-<<<<<<< HEAD
-        actions = [
-            # name, stock id, label, accelerator, tooltip, callback
-            ('FileMenu',    None, _('File')),
-            ('Quit',         gtk.STOCK_QUIT, _('Quit'), '<control>q', None, self.quit_cb),
-            ('FrameWindow',  None, _('Document Frame...'), None, None, self.toggleWindow_cb),
-            ('FrameToggle',  None, _('Toggle Document Frame'), None, None, self.toggle_frame_cb),
-
-            ('EditMenu',        None, _('Edit')),
-            ('PreferencesWindow', gtk.STOCK_PREFERENCES, _('Preferences...'), None, None, self.toggleWindow_cb),
-
-            ('ColorMenu',    None, _('Color')),
-            ('ColorPickerPopup',    gtk.STOCK_COLOR_PICKER, _('Pick Color'), 'r', None, self.popup_cb),
-            ('ColorHistoryPopup',  None, _('Color History'), 'x', None, self.popup_cb),
-            ('ColorChangerPopup', None, _('Color Changer'), 'v', None, self.popup_cb),
-            ('ColorRingPopup',  None, _('Color Ring'), None, None, self.popup_cb),
-            ('ColorSelectionWindow',  gtk.STOCK_SELECT_COLOR, _('Color Triangle...'), 'g', None, self.toggleWindow_cb),
-            ('ColorSamplerWindow',  gtk.STOCK_SELECT_COLOR, _('Color Sampler...'), 't', None, self.toggleWindow_cb),
-
-            ('ContextMenu',  None, _('Brushkeys')),
-            ('ContextHelp',  gtk.STOCK_HELP, _('Help!'), None, None, self.show_infodialog_cb),
-
-            ('LayerMenu',    None, _('Layers')),
-            ('LayersWindow', gtk.STOCK_INDEX, _('Layers...'), 'l', None, self.toggleWindow_cb),
-            ('BackgroundWindow', gtk.STOCK_PAGE_SETUP, _('Background...'), None, None, self.toggleWindow_cb),
-
-            ('AnimationMenu',    None, _('Animation')),
-            ('AnimationWindow', gtk.STOCK_INDEX, _('Animation...'), '<control>k', None, self.toggleWindow_cb),
-            ('BrushMenu',    None, _('Brush')),
-            ('BrushSelectionWindow',  None, _('Brush List...'), 'b', None, self.toggleWindow_cb),
-            ('BrushSettingsWindow',   gtk.STOCK_PROPERTIES, _('Brush Editor...'), '<control>b', None, self.toggleWindow_cb),
-            ('ImportBrushPack',       gtk.STOCK_OPEN, _('Import brush package...'), '', None, self.import_brush_pack_cb),
-
-            ('HelpMenu',   None, _('Help')),
-            ('Docu', gtk.STOCK_INFO, _('Where is the Documentation?'), None, None, self.show_infodialog_cb),
-            ('ShortcutHelp',  gtk.STOCK_INFO, _('Change the Keyboard Shortcuts?'), None, None, self.show_infodialog_cb),
-            ('About', gtk.STOCK_ABOUT, _('About MyPaint'), None, None, self.about_cb),
-
-            ('DebugMenu',    None, _('Debug')),
-            ('PrintMemoryLeak',  None, _('Print Memory Leak Info to stdout (Slow!)'), None, None, self.print_memory_leak_cb),
-            ('RunGarbageCollector',  None, _('Run Garbage Collector Now'), None, None, self.run_garbage_collector_cb),
-            ('StartProfiling',  gtk.STOCK_EXECUTE, _('Start/Stop Python Profiling (cProfile)'), None, None, self.start_profiling_cb),
-            ('InputTestWindow',  None, _('Test input devices...'), None, None, self.toggleWindow_cb),
-            ('GtkInputDialog',  None, _('GTK input devices dialog...'), None, None, self.gtk_input_dialog_cb),
-
-
-            ('ViewMenu', None, _('View')),
-            ('ShowPopupMenu',    None, _('Popup Menu'), 'Menu', None, self.popupmenu_show_cb),
-            ('Fullscreen',   gtk.STOCK_FULLSCREEN, _('Fullscreen'), 'F11', None, self.fullscreen_cb),
-            ('ToggleSubwindows',    None, _('Toggle Subwindows'), 'Tab', None, self.toggle_subwindows_cb),
-            ('ViewHelp',  gtk.STOCK_HELP, _('Help'), None, None, self.show_infodialog_cb),
-            ]
-        ag = self.action_group = gtk.ActionGroup('WindowActions')
-        ag.add_actions(actions)
-=======
         # Actions are defined in mypaint.xml: all we need to do here is connect
         # some extra state management.
 
         ag = self.action_group = self.app.builder.get_object("WindowActions")
         self.update_fullscreen_action()
->>>>>>> 5be6d448
 
         # Reflect changes from other places (like tools' close buttons) into
         # the proxys' visible states.
@@ -923,3 +869,60 @@
         }
         self.app.message_dialog(text[action.get_name()])
 
+    def previous_frame_cb(self, action):
+        if self.ani.model.frames.has_previous():
+            self.ani.model.previous_frame()
+    
+    def next_frame_cb(self, action):
+        if self.ani.model.frames.has_next():
+            self.ani.model.next_frame()
+
+    def previous_celframe_cb(self, action):
+        if self.ani.model.frames.has_previous(with_cel=True):
+            self.ani.model.previous_frame(with_cel=True)
+
+    def next_celframe_cb(self, action):
+        if self.ani.model.frames.has_next(with_cel=True):
+            self.ani.model.next_frame(with_cel=True)
+
+    def previous_keyframe_cb(self, action):
+        if self.ani.model.frames.has_previous_key():
+            self.ani.model.previous_keyframe()
+
+    def next_keyframe_cb(self, action):
+        if self.ani.model.frames.has_next_key():
+            self.ani.model.next_keyframe()
+
+    def add_cel_cb(self, action):
+        self.ani.model.add_cel()
+
+    def toggle_skip_cb(self, action):
+        self.ani.model.toggle_skip_visible()
+
+    def playpause_animation_cb(self, action):
+        self.ani.model.playpause_animation()
+
+    def stop_animation_cb(self, action):
+        if self.ani.model.player_state == "play":
+            self.ani.model.stop_animation()
+
+    def toggle_key_cb(self, action):
+        self.ani.model.toggle_key()
+
+    def insert_frame_cb(self, action):
+        self.ani.model.insert_frames()
+
+    def remove_frame_cb(self, action):
+        self.ani.model.remove_frames()
+
+    def cut_cel_cb(self, action):
+        if self.ani.model.can_cutcopy():
+            self.ani.model.cutcopy_cel('cut')
+
+    def copy_cel_cb(self, action):
+        if self.ani.model.can_cutcopy():
+            self.ani.model.cutcopy_cel('copy')
+
+    def paste_cel_cb(self, action):
+        if self.ani.model.can_paste():
+            self.ani.model.paste_cel()