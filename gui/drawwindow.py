# -*- coding: utf-8 -*-
#
# This file is part of MyPaint.
# Copyright (C) 2007-2008 by Martin Renold <martinxyz@gmx.ch>
#
# This program is free software; you can redistribute it and/or modify
# it under the terms of the GNU General Public License as published by
# the Free Software Foundation; either version 2 of the License, or
# (at your option) any later version.

"""
This is the main drawing window, containing menu actions.
Painting is done in tileddrawwidget.py.
"""

MYPAINT_VERSION="0.9.1+git"

import os, math, time
from gettext import gettext as _

import gtk, gobject
from gtk import gdk, keysyms

import colorselectionwindow, historypopup, stategroup, colorpicker, windowing, layout
import dialogs
from lib import helpers
import stock

import xml.etree.ElementTree as ET

# palette support
from lib.scratchpad_palette import GimpPalette, hatch_squiggle, squiggle, draw_palette

# TODO: put in a helper file?
def with_wait_cursor(func):
    """python decorator that adds a wait cursor around a function"""
    def wrapper(self, *args, **kwargs):
        toplevels = [t for t in gtk.window_list_toplevels()
                     if t.window is not None]
        for toplevel in toplevels:
            toplevel.window.set_cursor(gdk.Cursor(gdk.WATCH))
            toplevel.set_sensitive(False)
        self.app.doc.tdw.grab_add()
        try:
            func(self, *args, **kwargs)
            # gtk main loop may be called in here...
        finally:
            for toplevel in toplevels:
                toplevel.set_sensitive(True)
                # ... which is why we need this check:
                if toplevel.window is not None:
                    toplevel.window.set_cursor(None)
            self.app.doc.tdw.grab_remove()
    return wrapper

def button_press_cb_abstraction(drawwindow, win, event, doc):
    #print event.device, event.button

    ## Ignore accidentals
    # Single button-presses only, not 2ble/3ple
    if event.type != gdk.BUTTON_PRESS:
        # ignore the extra double-click event
        return False

    if event.button != 1:
        # check whether we are painting (accidental)
        if event.state & gdk.BUTTON1_MASK:
            # Do not allow dragging in the middle of
            # painting. This often happens by accident with wacom
            # tablet's stylus button.
            #
            # However we allow dragging if the user's pressure is
            # still below the click threshold.  This is because
            # some tablet PCs are not able to produce a
            # middle-mouse click without reporting pressure.
            # https://gna.org/bugs/index.php?15907
            return False

    # Pick a suitable config option
    ctrl = event.state & gdk.CONTROL_MASK
    alt  = event.state & gdk.MOD1_MASK
    shift = event.state & gdk.SHIFT_MASK
    if shift:
        modifier_str = "_shift"
    elif alt or ctrl:
        modifier_str = "_ctrl"
    else:
        modifier_str = ""
    prefs_name = "input.button%d%s_action" % (event.button, modifier_str)
    action_name = drawwindow.app.preferences.get(prefs_name, "no_action")

    # No-ops
    if action_name == 'no_action':
        return True  # We handled it by doing nothing

    # Straight line
    # Really belongs in the tdw, but this is the only object with access
    # to the application preferences.
    if action_name == 'straight_line':
        doc.tdw.straight_line_from_last_pos(is_sequence=False)
        return True
    if action_name == 'straight_line_sequence':
        doc.tdw.straight_line_from_last_pos(is_sequence=True)
        return True

    # View control
    if action_name.endswith("_canvas"):
        dragfunc = None
        if action_name == "pan_canvas":
            dragfunc = doc.dragfunc_translate
        elif action_name == "zoom_canvas":
            dragfunc = doc.dragfunc_zoom
        elif action_name == "rotate_canvas":
            dragfunc = doc.dragfunc_rotate
        if dragfunc is not None:
            doc.tdw.start_drag(dragfunc)
            return True
        return False

    # Application menu
    if action_name == 'popup_menu':
        drawwindow.show_popupmenu(event=event)
        return True

    if action_name in drawwindow.popup_states:
        state = drawwindow.popup_states[action_name]
        state.activate(event)
        return True

    # Dispatch regular GTK events.
    for ag in drawwindow.action_group, doc.action_group:
        action = ag.get_action(action_name)
        if action is not None:
            action.activate()
            return True

def button_release_cb_abstraction(win, event, doc):
    #print event.device, event.button
    tdw = doc.tdw
    if tdw.dragfunc is not None:
        tdw.stop_drag(doc.dragfunc_translate)
        tdw.stop_drag(doc.dragfunc_rotate)
        tdw.stop_drag(doc.dragfunc_zoom)
    return False

class Window (windowing.MainWindow, layout.MainWindow):

    def __init__(self, app):
        windowing.MainWindow.__init__(self, app)
        self.app = app

        # Window handling
        self._updating_toggled_item = False
        self._show_subwindows = True
        self.is_fullscreen = False

        # Enable drag & drop
        self.drag_dest_set(gtk.DEST_DEFAULT_MOTION |
                            gtk.DEST_DEFAULT_HIGHLIGHT |
                            gtk.DEST_DEFAULT_DROP,
                            [("text/uri-list", 0, 1),
                             ("application/x-color", 0, 2)],
                            gtk.gdk.ACTION_DEFAULT|gtk.gdk.ACTION_COPY)

        # Connect events
        self.connect('delete-event', self.quit_cb)
        self.connect('key-press-event', self.key_press_event_cb_before)
        self.connect('key-release-event', self.key_release_event_cb_before)
        self.connect_after('key-press-event', self.key_press_event_cb_after)
        self.connect_after('key-release-event', self.key_release_event_cb_after)
        self.connect("drag-data-received", self.drag_data_received)
        self.connect("window-state-event", self.window_state_event_cb)

        self.app.filehandler.current_file_observers.append(self.update_title)

        self.init_actions()

        lm = app.layout_manager
        layout.MainWindow.__init__(self, lm)
        self.main_widget.connect("button-press-event", self.button_press_cb)
        self.main_widget.connect("button-release-event",self.button_release_cb)
        self.main_widget.connect("scroll-event", self.scroll_cb)

        kbm = self.app.kbm
        kbm.add_extra_key('Menu', 'ShowPopupMenu')
        kbm.add_extra_key('Tab', 'ToggleSubwindows')

        self.init_stategroups()

    #XXX: Compatability
    def get_doc(self):
        print "DeprecationWarning: Use app.doc instead"
        return self.app.doc
    def get_tdw(self):
        print "DeprecationWarning: Use app.doc.tdw instead"
        return self.app.doc.tdw
    tdw, doc = property(get_tdw), property(get_doc)

    def init_actions(self):
        actions = [
            # name, stock id, label, accelerator, tooltip, callback
            ('FileMenu',    None, _('File')),
            ('Quit',         gtk.STOCK_QUIT, _('Quit'), '<control>q', None, self.quit_cb),
            ('FrameToggle',  None, _('Toggle Document Frame'), None, None, self.toggle_frame_cb),

            ('EditMenu',        None, _('Edit')),

            ('ColorMenu',    None, _('Color')),
            ('ColorPickerPopup',    gtk.STOCK_COLOR_PICKER, _('Pick Color'), 'r', None, self.popup_cb),
            ('ColorHistoryPopup',  None, _('Color History'), 'x', None, self.popup_cb),
            ('ColorChangerPopup', None, _('Color Changer'), 'v', None, self.popup_cb),
            ('ColorRingPopup',  None, _('Color Ring'), None, None, self.popup_cb),

            ('ContextMenu',  None, _('Brushkeys')),
            ('ContextHelp',  gtk.STOCK_HELP, _('Help!'), None, None, self.show_infodialog_cb),

            ('LayerMenu',    None, _('Layers')),
<<<<<<< HEAD

            # Scratchpad menu items
            ('ScratchMenu',    None, _('Scratchpad')),
            ('ScratchNew',  gtk.STOCK_NEW, _('New scratchpad'), '', None, self.new_scratchpad_cb),
            ('ScratchLoad',  gtk.STOCK_OPEN, _('Load into scratchpad'), '', None, self.load_scratchpad_cb),
            ('ScratchSaveNow',  gtk.STOCK_SAVE, _('Save Scratchpad Now'), '', None, self.save_current_scratchpad_cb),
            ('ScratchSaveAs',  gtk.STOCK_SAVE_AS, _('Save Scratchpad As...'), '', None, self.save_as_scratchpad_cb),
            ('ScratchRevert',  gtk.STOCK_UNDO, _('Revert scratchpad'), '', None, self.revert_current_scratchpad_cb),
            ('ScratchSaveAsDefault',  None, _('Save Scratchpad As Default'), None, None, self.save_scratchpad_as_default_cb),
            ('ScratchClearDefault',  None, _('Clear the Default Scratchpad'), None, None, self.clear_default_scratchpad_cb),
            ('ScratchLoadPalette',  None, _('Draw a palette in the current Scratchpad'), None, None, self.draw_palette_cb),
            ('ScratchPaletteOptions',    None, _('Draw a palette...')),
            ('ScratchDrawSatPalette',  None, _('Draw a saturation palette of current color'), None, None, self.draw_sat_spectrum_cb),
            ('ScratchCopyBackground',  None, _('Match scratchpad bg to canvas bg'), None, None, self.scratchpad_copy_background_cb),
=======
>>>>>>> 2157d3fe

            ('BrushMenu',    None, _('Brush')),
            ('ImportBrushPack',       gtk.STOCK_OPEN, _('Import brush package...'), '', None, self.import_brush_pack_cb),

            ('HelpMenu',   None, _('Help')),
            ('Docu', gtk.STOCK_INFO, _('Where is the Documentation?'), None, None, self.show_infodialog_cb),
            ('ShortcutHelp',  gtk.STOCK_INFO, _('Change the Keyboard Shortcuts?'), None, None, self.show_infodialog_cb),
            ('About', gtk.STOCK_ABOUT, _('About MyPaint'), None, None, self.about_cb),

            ('DebugMenu',    None, _('Debug')),
            ('PrintMemoryLeak',  None, _('Print Memory Leak Info to Console (Slow!)'), None, None, self.print_memory_leak_cb),
            ('RunGarbageCollector',  None, _('Run Garbage Collector Now'), None, None, self.run_garbage_collector_cb),
            ('StartProfiling',  gtk.STOCK_EXECUTE, _('Start/Stop Python Profiling (cProfile)'), None, None, self.start_profiling_cb),
            ('GtkInputDialog',  None, _('GTK input device dialog'), None, None, self.gtk_input_dialog_cb),


            ('ViewMenu', None, _('View')),
            ('ShowPopupMenu',    None, _('Popup Menu'), 'Menu', None, self.popupmenu_show_cb),
            ('Fullscreen',   gtk.STOCK_FULLSCREEN, _('Fullscreen'), 'F11', None, self.fullscreen_cb),
            ('ViewHelp',  gtk.STOCK_HELP, _('Help'), None, None, self.show_infodialog_cb),
            ]
        ag = self.action_group = gtk.ActionGroup('WindowActions')
        ag.add_actions(actions)

        # Toggle actions
        toggle_actions = [
            ('PreferencesWindow', gtk.STOCK_PREFERENCES,
                    _('Preferences'), None, None, self.toggle_window_cb),
            ('InputTestWindow',  None,
                    _('Test input devices'), None, None, self.toggle_window_cb),
            ('FrameWindow',  None,
                    _('Document Frame...'), None, None, self.toggle_window_cb),
            ('LayersWindow', stock.TOOL_LAYERS,
                    None, None, _("Toggle the Layers list"),
                    self.toggle_window_cb),
            ('BackgroundWindow', gtk.STOCK_PAGE_SETUP,
                    _('Background'), None, None, self.toggle_window_cb),
            ('BrushSelectionWindow', stock.TOOL_BRUSH,
                    None, None, _("Toggle the Brush selector"),
                    self.toggle_window_cb),
            ('BrushSettingsWindow', gtk.STOCK_PROPERTIES,
                    _('Brush Editor'), '<control>b', None,
                    self.toggle_window_cb),
            ('ColorSelectionWindow', stock.TOOL_COLOR_SELECTOR,
                    None, None, _("Toggle the Colour Triangle"),
                    self.toggle_window_cb),
            ('ColorSamplerWindow', stock.TOOL_COLOR_SAMPLER,
                    None, None, _("Toggle the advanced Colour Sampler"),
                    self.toggle_window_cb),
<<<<<<< HEAD
            ('ScratchWindow',  stock.TOOL_SCRATCHPAD, 
                    None, None, _('Toggle the scratchpad'),
                    self.toggle_window_cb),
=======
>>>>>>> 2157d3fe
            ]
        ag.add_toggle_actions(toggle_actions)

        # Reflect changes from other places (like tools' close buttons) into
        # the proxys' visible states.
        lm = self.app.layout_manager
        lm.tool_visibility_observers.append(self.update_toggled_item_visibility)
        lm.subwindow_visibility_observers.append(self.update_subwindow_visibility)

        # Initial toggle state
        for spec in toggle_actions:
            name = spec[0]
            action = ag.get_action(name)
            role = name[0].lower() + name[1:]
            visible = not lm.get_window_hidden_by_role(role)
            # The sidebar machinery won't be up yet, so reveal windows that
            # should be initially visible only in an idle handler
            gobject.idle_add(action.set_active, visible)

        # More toggle actions - ones which don't control windows.
        toggle_actions = [
            ('ToggleToolbar', None, _('Toolbar'), None,
                    _("Show toolbar"), self.toggle_toolbar_cb,
                    self.get_show_toolbar()),
            ('ToggleSubwindows', None, _('Subwindows'), 'Tab',
                    _("Show subwindows"), self.toggle_subwindows_cb,
                    self.get_show_subwindows()),
            ]
        ag.add_toggle_actions(toggle_actions)

        # Keyboard handling
        for action in self.action_group.list_actions():
            self.app.kbm.takeover_action(action)
        self.app.ui_manager.insert_action_group(ag, -1)

    def init_stategroups(self):
        sg = stategroup.StateGroup()
        p2s = sg.create_popup_state
        changer = p2s(colorselectionwindow.ColorChangerPopup(self.app))
        ring = p2s(colorselectionwindow.ColorRingPopup(self.app))
        hist = p2s(historypopup.HistoryPopup(self.app, self.app.doc.model))
        pick = self.colorpick_state = p2s(colorpicker.ColorPicker(self.app, self.app.doc.model))

        self.popup_states = {
            'ColorChangerPopup': changer,
            'ColorRingPopup': ring,
            'ColorHistoryPopup': hist,
            'ColorPickerPopup': pick,
            }
        changer.next_state = ring
        ring.next_state = changer
        changer.autoleave_timeout = None
        ring.autoleave_timeout = None

        pick.max_key_hit_duration = 0.0
        pick.autoleave_timeout = None

        hist.autoleave_timeout = 0.600
        self.history_popup_state = hist

    def init_main_widget(self):  # override
        self.main_widget = self.app.doc.tdw

    def init_menubar(self):   # override
        # Load Menubar, duplicate into self.popupmenu
        menupath = os.path.join(self.app.datapath, 'gui/menu.xml')
        menubar_xml = open(menupath).read()
        self.app.ui_manager.add_ui_from_string(menubar_xml)
        self._init_popupmenu(menubar_xml)
        self.menubar = self.app.ui_manager.get_widget('/Menubar')

    def init_toolbar(self):
        toolbarpath = os.path.join(self.app.datapath, 'gui/toolbar.xml')
        toolbarbar_xml = open(toolbarpath).read()
        self.app.ui_manager.add_ui_from_string(toolbarbar_xml)
        self.toolbar = self.app.ui_manager.get_widget('/toolbar1')
        if not self.get_show_toolbar():
            gobject.idle_add(self.toolbar.hide)
<<<<<<< HEAD

=======
        self.toolbar.set_style(gtk.TOOLBAR_ICONS)
>>>>>>> 2157d3fe

    def _init_popupmenu(self, xml):
        """
        Hopefully temporary hack for converting UIManager XML describing the
        main menubar into a rebindable popup menu. UIManager by itself doesn't
        let you do this, by design, but we need a bigger menu than the little
        things it allows you to build.
        """
        ui_elt = ET.fromstring(xml)
        rootmenu_elt = ui_elt.find("menubar")
        rootmenu_elt.attrib["name"] = "PopupMenu"
        ## XML-style menu jiggling. No need for this really though.
        #for menu_elt in rootmenu_elt.findall("menu"):
        #    for item_elt in menu_elt.findall("menuitem"):
        #        if item_elt.attrib.get("action", "") == "ShowPopupMenu":
        #            menu_elt.remove(item_elt)
        ## Maybe shift a small number of frequently-used items to the top?
        xml = ET.tostring(ui_elt)
        self.app.ui_manager.add_ui_from_string(xml)
        tmp_menubar = self.app.ui_manager.get_widget('/PopupMenu')
        self.popupmenu = gtk.Menu()
        for item in tmp_menubar.get_children():
            tmp_menubar.remove(item)
            self.popupmenu.append(item)
        self.popupmenu.attach_to_widget(self.app.doc.tdw, None)
        #self.popupmenu.set_title("MyPaint")
        #self.popupmenu.set_take_focus(True)
        self.popupmenu.connect("selection-done", self.popupmenu_done_cb)
        self.popupmenu.connect("deactivate", self.popupmenu_done_cb)
        self.popupmenu.connect("cancel", self.popupmenu_done_cb)
        self.popupmenu_last_active = None


    def update_title(self, filename):
        if filename:
            self.set_title("MyPaint - %s" % os.path.basename(filename))
        else:
            self.set_title("MyPaint")

    # INPUT EVENT HANDLING
    def drag_data_received(self, widget, context, x, y, selection, info, t):
        if info == 1:
            if selection.data:
                uri = selection.data.split("\r\n")[0]
                fn = helpers.uri2filename(uri)
                if os.path.exists(fn):
                    if self.app.filehandler.confirm_destructive_action():
                        self.app.filehandler.open_file(fn)
        elif info == 2: # color
            color = [((ord(selection.data[v]) | (ord(selection.data[v+1]) << 8)) / 65535.0)  for v in range(0,8,2)]
            self.app.brush.set_color_rgb(color[:3])
            self.app.ch.push_color(self.app.brush.get_color_hsv())
            # Don't popup the color history for now, as I haven't managed to get it to cooperate.

    def print_memory_leak_cb(self, action):
        helpers.record_memory_leak_status(print_diff = True)

    def run_garbage_collector_cb(self, action):
        helpers.run_garbage_collector()

    def start_profiling_cb(self, action):
        if getattr(self, 'profiler_active', False):
            self.profiler_active = False
            return

        def doit():
            import cProfile
            profile = cProfile.Profile()

            self.profiler_active = True
            print '--- GUI Profiling starts ---'
            while self.profiler_active:
                profile.runcall(gtk.main_iteration, False)
                if not gtk.events_pending():
                    time.sleep(0.050) # ugly trick to remove "user does nothing" from profile
            print '--- GUI Profiling ends ---'

            profile.dump_stats('profile_fromgui.pstats')
            #print 'profile written to mypaint_profile.pstats'
            os.system('gprof2dot.py -f pstats profile_fromgui.pstats | dot -Tpng -o profile_fromgui.png && feh profile_fromgui.png &')

        gobject.idle_add(doit)

    def gtk_input_dialog_cb(self, action):
        d = gtk.InputDialog()
        d.show()

    def key_press_event_cb_before(self, win, event):
        key = event.keyval
        ctrl = event.state & gdk.CONTROL_MASK
        shift = event.state & gdk.SHIFT_MASK
        alt = event.state & gdk.MOD1_MASK
        #ANY_MODIFIER = gdk.SHIFT_MASK | gdk.MOD1_MASK | gdk.CONTROL_MASK
        #if event.state & ANY_MODIFIER:
        #    # allow user shortcuts with modifiers
        #    return False

        # This may need a stateful flag
        if self.app.scratchpad_doc.tdw.has_pointer:
            thisdoc = self.app.scratchpad_doc
            # Stop dragging on the main window
            self.app.doc.tdw.dragfunc = None
        else:
            thisdoc = self.app.doc
            # Stop dragging on the other window
            self.app.scratchpad_doc.tdw.dragfunc = None
        if key == keysyms.space:
            if shift:
                 thisdoc.tdw.start_drag(thisdoc.dragfunc_rotate)
            elif ctrl:
                thisdoc.tdw.start_drag(thisdoc.dragfunc_zoom)
            elif alt:
                thisdoc.tdw.start_drag(thisdoc.dragfunc_frame)
            else:
<<<<<<< HEAD
                thisdoc.tdw.start_drag(thisdoc.dragfunc_translate)
=======
                self.app.doc.tdw.start_drag(self.app.doc.dragfunc_translate)
>>>>>>> 2157d3fe
        else: return False
        return True

    def key_release_event_cb_before(self, win, event):
        if self.app.scratchpad_doc.tdw.has_pointer:
            thisdoc = self.app.scratchpad_doc
        else:
            thisdoc = self.app.doc
        if event.keyval == keysyms.space:
            thisdoc.tdw.stop_drag(thisdoc.dragfunc_translate)
            thisdoc.tdw.stop_drag(thisdoc.dragfunc_rotate)
            thisdoc.tdw.stop_drag(thisdoc.dragfunc_zoom)
            thisdoc.tdw.stop_drag(thisdoc.dragfunc_frame)
            return True
        return False

    def key_press_event_cb_after(self, win, event):
        key = event.keyval
        if self.is_fullscreen and key == keysyms.Escape:
            self.fullscreen_cb()
        else:
            return False
        return True

    def key_release_event_cb_after(self, win, event):
        return False

    def button_press_cb(self, win, event):
        return button_press_cb_abstraction(self, win, event, self.app.doc)

    def button_release_cb(self, win, event):
        return button_release_cb_abstraction(win, event, self.app.doc)

    def scroll_cb(self, win, event):
        d = event.direction
        if d == gdk.SCROLL_UP:
            if event.state & gdk.SHIFT_MASK:
                self.app.doc.rotate('RotateLeft')
            else:
                self.app.doc.zoom('ZoomIn')
        elif d == gdk.SCROLL_DOWN:
            if event.state & gdk.SHIFT_MASK:
                self.app.doc.rotate('RotateRight')
            else:
                self.app.doc.zoom('ZoomOut')
        elif d == gdk.SCROLL_RIGHT:
            self.app.doc.rotate('RotateRight')
        elif d == gdk.SCROLL_LEFT:
            self.app.doc.rotate('RotateLeft')

    # WINDOW HANDLING
    def toggle_window_cb(self, action):
        if self._updating_toggled_item:
            return
        s = action.get_name()
        active = action.get_active()
        window_name = s[0].lower() + s[1:] # WindowName -> windowName
        # If it's a tool, get it to hide/show itself
        t = self.app.layout_manager.get_tool_by_role(window_name)
        if t is not None:
            t.set_hidden(not active)
            return
        # Otherwise, if it's a regular subwindow hide/show+present it.
        w = self.app.layout_manager.get_subwindow_by_role(window_name)
        if w is None:
            return
        onscreen = w.window is not None and w.window.is_visible()
        if active:
            if onscreen:
                return
            w.show_all()
            w.present()
        else:
            if not onscreen:
                return
            w.hide()

    def update_subwindow_visibility(self, window, active):
        # Responds to non-tool subwindows being hidden and shown
        role = window.get_role()
        self.update_toggled_item_visibility(role, active)

    def update_toggled_item_visibility(self, role, active, *a, **kw):
        # Responds to any item with a role being hidden or shown by
        # silently updating its ToggleAction to match.
        action_name = role[0].upper() + role[1:]
        action = self.action_group.get_action(action_name)
        if action is None:
            warn("Unable to find action %s" % action_name, RuntimeWarning, 1)
            return
        if action.get_active() != active:
            self._updating_toggled_item = True
            action.set_active(active)
            self._updating_toggled_item = False

    def popup_cb(self, action):
        state = self.popup_states[action.get_name()]
        state.activate(action)


    # Show Toolbar
    # Saved in the user prefs between sessions.
    # Controlled via its ToggleAction only.

    def set_show_toolbar(self, show_toolbar):
        """Programatically set the Show Toolbar option.
        """
        action = self.action_group.get_action("ToggleToolbar")
        if show_toolbar:
            if not action.get_active():
                action.set_active(True)
            self.app.preferences["ui.toolbar"] = True
        else:
            if action.get_active():
                action.set_active(False)
            self.app.preferences["ui.toolbar"] = False

    def get_show_toolbar(self):
        return self.app.preferences.get("ui.toolbar", True)

    def toggle_toolbar_cb(self, action):
        active = action.get_active()
        if active:
            self.toolbar.show_all()
        else:
            self.toolbar.hide()
        self.app.preferences["ui.toolbar"] = active


    # Show Subwindows
    # Not saved between sessions, defaults to on.
    # Controlled via its ToggleAction, and entering or leaving fullscreen mode
    # according to the setting of ui.hide_in_fullscreen in prefs.

    def set_show_subwindows(self, show_subwindows):
        """Programatically set the Show Subwindows option.
        """
        action = self.action_group.get_action("ToggleSubwindows")
        currently_showing = action.get_active()
        if show_subwindows != currently_showing:
            action.set_active(show_subwindows)
        self._show_subwindows = self._show_subwindows

    def get_show_subwindows(self):
        return self._show_subwindows

    def toggle_subwindows_cb(self, action):
        active = action.get_active()
        lm = self.app.layout_manager
        if active:
            lm.toggle_user_tools(on=True)
        else:
            lm.toggle_user_tools(on=False)
        self._show_subwindows = active


    # Fullscreen mode
    # This implementation requires an ICCCM and EWMH-compliant window manager
    # which supports the _NET_WM_STATE_FULLSCREEN hint. There are several
    # available.

    def fullscreen_cb(self, *junk):
        if not self.is_fullscreen:
            self.fullscreen()
        else:
            self.unfullscreen()

    def window_state_event_cb(self, widget, event):
        # Respond to changes of the fullscreen state only
        if not event.changed_mask & gdk.WINDOW_STATE_FULLSCREEN:
            return
        lm = self.app.layout_manager
        self.is_fullscreen = event.new_window_state & gdk.WINDOW_STATE_FULLSCREEN
        if self.is_fullscreen:
            # Subwindow hiding 
            if self.app.preferences.get("ui.hide_subwindows_in_fullscreen", True):
                self.set_show_subwindows(False)
                self._restore_subwindows_on_unfullscreen = True
            if self.app.preferences.get("ui.hide_menubar_in_fullscreen", True):
                self.menubar.hide()
                self._restore_menubar_on_unfullscreen = True
            if self.app.preferences.get("ui.hide_toolbar_in_fullscreen", True):
                self.toolbar.hide()
                self._restore_toolbar_on_unfullscreen = True
            # fix for fullscreen problem on Windows, https://gna.org/bugs/?15175
            # on X11/Metacity it also helps a bit against flickering during the switch
            while gtk.events_pending():
                gtk.main_iteration()
        else:
            while gtk.events_pending():
                gtk.main_iteration()
            if getattr(self, "_restore_menubar_on_unfullscreen", False):
                self.menubar.show()
                del self._restore_menubar_on_unfullscreen
            if getattr(self, "_restore_toolbar_on_unfullscreen", False):
                if self.get_show_toolbar():
                    self.toolbar.show()
                del self._restore_toolbar_on_unfullscreen
            if getattr(self, "_restore_subwindows_on_unfullscreen", False):
                self.set_show_subwindows(True)
                del self._restore_subwindows_on_unfullscreen

    def popupmenu_show_cb(self, action):
        self.show_popupmenu()

    def show_popupmenu(self, event=None):
        self.menubar.set_sensitive(False)   # excessive feedback?
        button = 1
        time = 0
        if event is not None:
            if event.type == gdk.BUTTON_PRESS:
                button = event.button
                time = event.time
        self.popupmenu.popup(None, None, None, button, time)
        if event is None:
            # We're responding to an Action, most probably the menu key.
            # Open out the last highlighted menu to speed key navigation up.
            if self.popupmenu_last_active is None:
                self.popupmenu.select_first(True) # one less keypress
            else:
                self.popupmenu.select_item(self.popupmenu_last_active)

    def popupmenu_done_cb(self, *a, **kw):
        # Not sure if we need to bother with this level of feedback,
        # but it actaully looks quite nice to see one menu taking over
        # the other. Makes it clear that the popups are the same thing as
        # the full menu, maybe.
        self.menubar.set_sensitive(True)
        self.popupmenu_last_active = self.popupmenu.get_active()

<<<<<<< HEAD
    # BEGIN -- Scratchpad menu options
    def save_scratchpad_as_default_cb(self, action):
        self.app.filehandler.save_scratchpad(self.app.filehandler.get_scratchpad_default(), export = True)
    
    def clear_default_scratchpad_cb(self, action):
        self.app.filehandler.delete_default_scratchpad()

    # Unneeded since 'Save blank canvas' bug has been addressed.
    #def clear_autosave_scratchpad_cb(self, action):
    #    self.app.filehandler.delete_autosave_scratchpad()

    def new_scratchpad_cb(self, action):
        if os.path.isfile(self.app.filehandler.get_scratchpad_default()):
            self.app.filehandler.open_scratchpad(self.app.filehandler.get_scratchpad_default())
        else:
            self.app.scratchpad_doc.model.clear()
            # With no default - adopt the currently chosen background
            bg = self.app.doc.model.background
            if self.app.scratchpad_doc:
                self.app.scratchpad_doc.model.set_background(bg)
            
        self.app.scratchpad_filename = self.app.preferences['scratchpad.last_opened'] = self.app.filehandler.get_scratchpad_autosave()

    def load_scratchpad_cb(self, action):
        if self.app.scratchpad_filename:
            self.save_current_scratchpad_cb(action)
            current_pad = self.app.scratchpad_filename
        else:
            current_pad = self.app.filehandler.get_scratchpad_autosave()
        self.app.filehandler.open_scratchpad_dialog()
        # Check to see if a file has been opened outside of the scratchpad directory
        if not os.path.abspath(self.app.scratchpad_filename).startswith(os.path.abspath(self.app.filehandler.get_scratchpad_prefix())):
            # file is NOT within the scratchpad directory - load copy as current scratchpad
            self.app.scratchpad_filename = self.app.preferences['scratchpad.last_opened'] = current_pad

    def save_as_scratchpad_cb(self, action):
        self.app.filehandler.save_scratchpad_as_dialog()

    def revert_current_scratchpad_cb(self, action):
        if os.path.isfile(self.app.scratchpad_filename):                                                             
            self.app.filehandler.open_scratchpad(self.app.scratchpad_filename)
            print "Reverted to %s" % self.app.scratchpad_filename
        else:
            print "No file to revert to yet."
    
    def save_current_scratchpad_cb(self, action):
        self.app.filehandler.save_scratchpad(self.app.scratchpad_filename)

    def scratchpad_copy_background_cb(self, action):
        bg = self.app.doc.model.background
        if self.app.scratchpad_doc:
            self.app.scratchpad_doc.model.set_background(bg)

    def draw_palette_cb(self, action):
        # test functionality:
        file_filters = [
        (_("Gimp Palette Format"), ("*.gpl",)),
        (_("All Files"), ("*.*",)),
        ]
        gimp_path = os.path.join(self.app.filehandler.get_gimp_prefix(), "palettes")
        dialog = self.app.filehandler.get_open_dialog(start_in_folder=gimp_path,
                                                  file_filters = file_filters)
        try:
            if dialog.run() == gtk.RESPONSE_OK:
                dialog.hide()
                filename = dialog.get_filename().decode('utf-8')
                if filename:
                    #filename = "/home/ben/.gimp-2.6/palettes/Nature_Grass.gpl" # TEMP HACK TO TEST
                    g = GimpPalette(filename)
                    grid_size = 30.0
                    column_limit = 7
                    # IGNORE Gimp Palette 'columns'?
                    if g.columns != 0:
                        column_limit = g.columns   # use the value for columns in the palette
                    draw_palette(self.app, g, self.app.scratchpad_doc, columns=column_limit, grid_size=grid_size, swatch_method=hatch_squiggle, scale = 25.0)
        finally:
            dialog.destroy()

    def draw_sat_spectrum_cb(self, action):
        g = GimpPalette()
        hsv = self.app.brush.get_color_hsv()
        g.append_sat_spectrum(hsv)
        grid_size = 30.0
        off_x = off_y = grid_size / 2.0
        column_limit = 8
        draw_palette(self.app, g, self.app.scratchpad_doc, columns=column_limit, grid_size=grid_size)

    # END -- Scratchpad menu options

=======
>>>>>>> 2157d3fe
    def quit_cb(self, *junk):
        self.app.doc.model.split_stroke()
        self.app.save_gui_config() # FIXME: should do this periodically, not only on quit

        if not self.app.filehandler.confirm_destructive_action(title=_('Quit'), question=_('Really Quit?')):
            return True

        gtk.main_quit()
        return False

    def toggle_frame_cb(self, action):
        enabled = self.app.doc.model.frame_enabled
        self.app.doc.model.set_frame_enabled(not enabled)

    def import_brush_pack_cb(self, *junk):
        format_id, filename = dialogs.open_dialog(_("Import brush package..."), self,
                                 [(_("MyPaint brush package (*.zip)"), "*.zip")])
        if filename:
            self.app.brushmanager.import_brushpack(filename,  self)

    # INFORMATION
    # TODO: Move into dialogs.py?
    def about_cb(self, action):
        d = gtk.AboutDialog()
        d.set_transient_for(self)
        d.set_program_name("MyPaint")
        d.set_version(MYPAINT_VERSION)
        d.set_copyright(_("Copyright (C) 2005-2010\nMartin Renold and the MyPaint Development Team"))
        d.set_website("http://mypaint.info/")
        d.set_logo(self.app.pixmaps.mypaint_logo)
        d.set_license(
            _(u"This program is free software; you can redistribute it and/or modify "
              u"it under the terms of the GNU General Public License as published by "
              u"the Free Software Foundation; either version 2 of the License, or "
              u"(at your option) any later version.\n"
              u"\n"
              u"This program is distributed in the hope that it will be useful, "
              u"but WITHOUT ANY WARRANTY. See the COPYING file for more details.")
            )
        d.set_wrap_license(True)
        d.set_authors([
            # (in order of appearance)
            u"Martin Renold (%s)" % _('programming'),
            u"Artis Rozentāls (%s)" % _('brushes'),
            u"Yves Combe (%s)" % _('portability'),
            u"Popolon (%s)" % _('brushes, programming'),
            u"Clement Skau (%s)" % _('programming'),
            u"Marcelo 'Tanda' Cerviño (%s)" % _('patterns, brushes'),
            u"Jon Nordby (%s)" % _('programming'),
            u"Álinson Santos (%s)" % _('programming'),
            u"Tumagonx (%s)" % _('portability'),
            u"Ilya Portnov (%s)" % _('programming'),
            u"David Revoy (%s)" % _('brushes'),
            u"Ramón Miranda (%s)" % _('brushes, patterns'),
            u"Enrico Guarnieri 'Ico_dY' (%s)" % _('brushes'),
            u"Jonas Wagner (%s)" % _('programming'),
            u"Luka Čehovin (%s)" % _('programming'),
            u"Andrew Chadwick (%s)" % _('programming'),
            u"Till Hartmann (%s)" % _('programming'),
            u"Nicola Lunghi (%s)" % _('patterns'),
            u"Toni Kasurinen (%s)" % _('brushes'),
            u"Сан Саныч (%s)" % _('patterns'),
            u'David Grundberg (%s)' % _('programming'),
            u"Krzysztof Pasek (%s)" % _('programming'),
            ])
        d.set_artists([
            u'Sebastian Kraft (%s)' % _('desktop icon'),
            ])
        # list all translators, not only those of the current language
        d.set_translator_credits(
            u'Ilya Portnov (ru)\n'
            u'Popolon (fr, zh_CN, ja)\n'
            u'Jon Nordby (nb)\n'
            u'Griatch (sv)\n'
            u'Tobias Jakobs (de)\n'
            u'Martin Tabačan (cs)\n'
            u'Tumagonx (id)\n'
            u'Manuel Quiñones (es)\n'
            u'Gergely Aradszki (hu)\n'
            u'Lamberto Tedaldi (it)\n'
            u'Dong-Jun Wu (zh_TW)\n'
            u'Luka Čehovin (sl)\n'
            u'Geuntak Jeong (ko)\n'
            u'Łukasz Lubojański (pl)\n'
            u'Daniel Korostil (uk)\n'
            u'Julian Aloofi (de)\n'
            u'Tor Egil Hoftun Kvæstad (nn_NO)\n'
            u'João S. O. Bueno (pt_BR)\n'
            u'David Grundberg (sv)\n'
            u'Elliott Sales de Andrade (en_CA)\n'
            )

        d.run()
        d.destroy()

    def show_infodialog_cb(self, action):
        text = {
        'ShortcutHelp':
                _("Move your mouse over a menu entry, then press the key to assign."),
        'ViewHelp':
                _("You can also drag the canvas with the mouse while holding the middle "
                "mouse button or spacebar. Or with the arrow keys."
                "\n\n"
                "In contrast to earlier versions, scrolling and zooming are harmless now and "
                "will not make you run out of memory. But you still require a lot of memory "
                "if you paint all over while fully zoomed out."),
        'ContextHelp':
                _("Brushkeys are used to quickly save/restore brush settings "
                 "using keyboard shortcuts. You can paint with one hand and "
                 "change brushes with the other without interruption."
                 "\n\n"
                 "There are 10 memory slots to hold brush settings.\n"
                 "They are anonymous brushes, which are not visible in the "
                 "brush selector list. But they are remembered even if you "
                 "quit."),
        'Docu':
                _("There is a tutorial available on the MyPaint homepage. It "
                 "explains some features which are hard to discover yourself."
                 "\n\n"
                 "Comments about the brush settings (opaque, hardness, etc.) and "
                 "inputs (pressure, speed, etc.) are available as tooltips. "
                 "Put your mouse over a label to see them. "
                 "\n"),
        }
        self.app.message_dialog(text[action.get_name()])<|MERGE_RESOLUTION|>--- conflicted
+++ resolved
@@ -215,7 +215,6 @@
             ('ContextHelp',  gtk.STOCK_HELP, _('Help!'), None, None, self.show_infodialog_cb),
 
             ('LayerMenu',    None, _('Layers')),
-<<<<<<< HEAD
 
             # Scratchpad menu items
             ('ScratchMenu',    None, _('Scratchpad')),
@@ -230,8 +229,6 @@
             ('ScratchPaletteOptions',    None, _('Draw a palette...')),
             ('ScratchDrawSatPalette',  None, _('Draw a saturation palette of current color'), None, None, self.draw_sat_spectrum_cb),
             ('ScratchCopyBackground',  None, _('Match scratchpad bg to canvas bg'), None, None, self.scratchpad_copy_background_cb),
-=======
->>>>>>> 2157d3fe
 
             ('BrushMenu',    None, _('Brush')),
             ('ImportBrushPack',       gtk.STOCK_OPEN, _('Import brush package...'), '', None, self.import_brush_pack_cb),
@@ -281,12 +278,9 @@
             ('ColorSamplerWindow', stock.TOOL_COLOR_SAMPLER,
                     None, None, _("Toggle the advanced Colour Sampler"),
                     self.toggle_window_cb),
-<<<<<<< HEAD
             ('ScratchWindow',  stock.TOOL_SCRATCHPAD, 
                     None, None, _('Toggle the scratchpad'),
                     self.toggle_window_cb),
-=======
->>>>>>> 2157d3fe
             ]
         ag.add_toggle_actions(toggle_actions)
 
@@ -365,11 +359,7 @@
         self.toolbar = self.app.ui_manager.get_widget('/toolbar1')
         if not self.get_show_toolbar():
             gobject.idle_add(self.toolbar.hide)
-<<<<<<< HEAD
-
-=======
         self.toolbar.set_style(gtk.TOOLBAR_ICONS)
->>>>>>> 2157d3fe
 
     def _init_popupmenu(self, xml):
         """
@@ -484,11 +474,7 @@
             elif alt:
                 thisdoc.tdw.start_drag(thisdoc.dragfunc_frame)
             else:
-<<<<<<< HEAD
                 thisdoc.tdw.start_drag(thisdoc.dragfunc_translate)
-=======
-                self.app.doc.tdw.start_drag(self.app.doc.dragfunc_translate)
->>>>>>> 2157d3fe
         else: return False
         return True
 
@@ -719,11 +705,10 @@
         self.menubar.set_sensitive(True)
         self.popupmenu_last_active = self.popupmenu.get_active()
 
-<<<<<<< HEAD
     # BEGIN -- Scratchpad menu options
     def save_scratchpad_as_default_cb(self, action):
         self.app.filehandler.save_scratchpad(self.app.filehandler.get_scratchpad_default(), export = True)
-    
+
     def clear_default_scratchpad_cb(self, action):
         self.app.filehandler.delete_default_scratchpad()
 
@@ -740,7 +725,7 @@
             bg = self.app.doc.model.background
             if self.app.scratchpad_doc:
                 self.app.scratchpad_doc.model.set_background(bg)
-            
+
         self.app.scratchpad_filename = self.app.preferences['scratchpad.last_opened'] = self.app.filehandler.get_scratchpad_autosave()
 
     def load_scratchpad_cb(self, action):
@@ -759,12 +744,12 @@
         self.app.filehandler.save_scratchpad_as_dialog()
 
     def revert_current_scratchpad_cb(self, action):
-        if os.path.isfile(self.app.scratchpad_filename):                                                             
+        if os.path.isfile(self.app.scratchpad_filename):
             self.app.filehandler.open_scratchpad(self.app.scratchpad_filename)
             print "Reverted to %s" % self.app.scratchpad_filename
         else:
             print "No file to revert to yet."
-    
+
     def save_current_scratchpad_cb(self, action):
         self.app.filehandler.save_scratchpad(self.app.scratchpad_filename)
 
@@ -809,8 +794,6 @@
 
     # END -- Scratchpad menu options
 
-=======
->>>>>>> 2157d3fe
     def quit_cb(self, *junk):
         self.app.doc.model.split_stroke()
         self.app.save_gui_config() # FIXME: should do this periodically, not only on quit
